--- conflicted
+++ resolved
@@ -1,29 +1,3 @@
-<<<<<<< HEAD
--- 관리자 계정 추가
-INSERT INTO `account` (id, store_id, email,username, password, role,created_at,updated_at,status)
-VALUES
-    (1, NULL,'test1@ssafy.io', '전아현', '$2a$10$kJJYLA3v7N6hxuGJ49IDz.ZdLTa0Dk2okd.iNUUPXVzKy17cm9XB6', 'SUPER',NOW(),NOW(), 'REGISTERED');
-
-
-INSERT INTO store (id, name, status, address, created_at, updated_at) VALUES
-                                                                          (1, '싸피 다방 강남점', 'REGISTERED', '서울 강남구', NOW(), NOW()),
-                                                                          (2, '싸피 다방 판교점', 'REGISTERED', '경기 성남시', NOW(), NOW());
-
--- 2. account
-INSERT INTO account (id, store_id, email,username, password, role, status, created_at, updated_at) VALUES
-                                                                                                 (2, 1,'test2@ssafy.io', '강남점', '$2a$10$kJJYLA3v7N6hxuGJ49IDz.ZdLTa0Dk2okd.iNUUPXVzKy17cm9XB6', 'STORE', 'REGISTERED', NOW(), NOW()),
-                                                                                                 (3, 2,'test3@ssafy.io', 'admin2', '$2a$10$kJJYLA3v7N6hxuGJ49IDz.ZdLTa0Dk2okd.iNUUPXVzKy17cm9XB6', 'STORE', 'REGISTERED', NOW(), NOW());
-
-
-
--- Store 데이터
-INSERT INTO store (id,name, address, status, created_at, updated_at)
-VALUES
-    (3,'메가커피 강남점', '서울 강남구 역삼동 123-45', 'REGISTERED', NOW(), NOW()),
-    (4,'메가커피 판교점', '경기 성남시 분당구 판교로 256', 'REGISTERED', NOW(), NOW()),
-    (5,'메가커피 홍대점', '서울 마포구 와우산로 123', 'REGISTERED', NOW(), NOW());
-=======
->>>>>>> 7d146d4a
 
 
 -- 데이터베이스 선택
@@ -176,463 +150,6 @@
 (131, 3, 108, '디카페인 콜드브루', 'Decaf Cold Brew', '카페인 걱정 없이 즐기는 콜드브루', 3500, 'decafcoldbrew.jpg', 'SELLING', NOW(), NOW()),
 (132, 3, 108, '디카페인 콜드브루 라떼', 'Decaf Cold Brew Latte', '카페인 걱정 없이 즐기는 콜드브루 라떼', 4000, 'decafcoldbrewlatte.jpg', 'SELLING', NOW(), NOW());
 
-<<<<<<< HEAD
--- -- 옵션 데이터
--- INSERT INTO options (store_id, option_name_kr, option_name_en, status, created_at, updated_at)
--- VALUES
---     (3, '온도', 'Temperature', 'REGISTERED', NOW(), NOW()),
---     (3, '얼음량', 'Ice Amount', 'REGISTERED', NOW(), NOW()),
---     (3, '당도', 'Sweetness', 'REGISTERED', NOW(), NOW()),
---     (3, '샷 추가', 'Extra Shot', 'REGISTERED', NOW(), NOW()),
---     (3, '시럽 추가', 'Extra Syrup', 'REGISTERED', NOW(), NOW()),
---     (3, '휘핑크림', 'Whipped Cream', 'REGISTERED', NOW(), NOW()),
---     (3, '우유 변경', 'Milk Change', 'REGISTERED', NOW(), NOW());
---
--- -- 옵션 상세 데이터
--- INSERT INTO option_detail (option_id, value, additional_price, status, created_at, updated_at)
--- VALUES
--- -- 온도 옵션
--- (1, 'HOT', 0, 'REGISTERED', NOW(), NOW()),
--- (1, 'ICE', 0, 'REGISTERED', NOW(), NOW()),
---
--- -- 얼음량 옵션
--- (2, '얼음 없음', 0, 'REGISTERED', NOW(), NOW()),
--- (2, '얼음 적게', 0, 'REGISTERED', NOW(), NOW()),
--- (2, '얼음 보통', 0, 'REGISTERED', NOW(), NOW()),
--- (2, '얼음 많이', 0, 'REGISTERED', NOW(), NOW()),
---
--- -- 당도 옵션
--- (3, '당도 0%', 0, 'REGISTERED', NOW(), NOW()),
--- (3, '당도 30%', 0, 'REGISTERED', NOW(), NOW()),
--- (3, '당도 50%', 0, 'REGISTERED', NOW(), NOW()),
--- (3, '당도 70%', 0, 'REGISTERED', NOW(), NOW()),
--- (3, '당도 100%', 0, 'REGISTERED', NOW(), NOW()),
---
--- -- 샷 추가 옵션
--- (4, '샷 추가 없음', 0, 'REGISTERED', NOW(), NOW()),
--- (4, '샷 1개 추가', 500, 'REGISTERED', NOW(), NOW()),
--- (4, '샷 2개 추가', 1000, 'REGISTERED', NOW(), NOW()),
---
--- -- 시럽 추가 옵션
--- (5, '시럽 추가 없음', 0, 'REGISTERED', NOW(), NOW()),
--- (5, '바닐라 시럽 추가', 300, 'REGISTERED', NOW(), NOW()),
--- (5, '카라멜 시럽 추가', 300, 'REGISTERED', NOW(), NOW()),
--- (5, '헤이즐넛 시럽 추가', 300, 'REGISTERED', NOW(), NOW()),
---
--- -- 휘핑크림 옵션
--- (6, '휘핑크림 없음', 0, 'REGISTERED', NOW(), NOW()),
--- (6, '휘핑크림 추가', 500, 'REGISTERED', NOW(), NOW()),
---
--- -- 우유 변경 옵션
--- (7, '일반 우유', 0, 'REGISTERED', NOW(), NOW()),
--- (7, '저지방 우유', 500, 'REGISTERED', NOW(), NOW()),
--- (7, '두유', 500, 'REGISTERED', NOW(), NOW()),
--- (7, '오트 우유', 700, 'REGISTERED', NOW(), NOW());
---
---
--- -- 메뉴-옵션 매핑 (전체 메뉴)
--- INSERT INTO menu_option_map (menu_id, option_id, option_detail_id, is_required, created_at, updated_at)
--- VALUES
--- -- 1. 아메리카노 옵션
--- (1, 1, 1, TRUE, NOW(), NOW()),  -- 아메리카노 - HOT 옵션
--- (1, 1, 2, TRUE, NOW(), NOW()),  -- 아메리카노 - ICE 옵션
--- (1, 2, 3, FALSE, NOW(), NOW()), -- 아메리카노 - 얼음 없음
--- (1, 2, 4, FALSE, NOW(), NOW()), -- 아메리카노 - 얼음 적게
--- (1, 2, 5, FALSE, NOW(), NOW()), -- 아메리카노 - 얼음 보통
--- (1, 2, 6, FALSE, NOW(), NOW()), -- 아메리카노 - 얼음 많이
--- (1, 4, 12, FALSE, NOW(), NOW()), -- 아메리카노 - 샷 추가 없음
--- (1, 4, 13, FALSE, NOW(), NOW()), -- 아메리카노 - 샷 1개 추가
--- (1, 4, 14, FALSE, NOW(), NOW()), -- 아메리카노 - 샷 2개 추가
---
--- -- 2. 카페라떼 옵션
--- (2, 1, 1, TRUE, NOW(), NOW()),  -- 카페라떼 - HOT 옵션
--- (2, 1, 2, TRUE, NOW(), NOW()),  -- 카페라떼 - ICE 옵션
--- (2, 2, 3, FALSE, NOW(), NOW()), -- 카페라떼 - 얼음 없음
--- (2, 2, 4, FALSE, NOW(), NOW()), -- 카페라떼 - 얼음 적게
--- (2, 2, 5, FALSE, NOW(), NOW()), -- 카페라떼 - 얼음 보통
--- (2, 2, 6, FALSE, NOW(), NOW()), -- 카페라떼 - 얼음 많이
--- (2, 4, 12, FALSE, NOW(), NOW()), -- 카페라떼 - 샷 추가 없음
--- (2, 4, 13, FALSE, NOW(), NOW()), -- 카페라떼 - 샷 1개 추가
--- (2, 4, 14, FALSE, NOW(), NOW()), -- 카페라떼 - 샷 2개 추가
--- (2, 7, 21, FALSE, NOW(), NOW()), -- 카페라떼 - 일반 우유
--- (2, 7, 22, FALSE, NOW(), NOW()), -- 카페라떼 - 저지방 우유
--- (2, 7, 23, FALSE, NOW(), NOW()), -- 카페라떼 - 두유
--- (2, 7, 24, FALSE, NOW(), NOW()), -- 카페라떼 - 오트 우유
---
--- -- 3. 바닐라 라떼 옵션
--- (3, 1, 1, TRUE, NOW(), NOW()),  -- 바닐라 라떼 - HOT 옵션
--- (3, 1, 2, TRUE, NOW(), NOW()),  -- 바닐라 라떼 - ICE 옵션
--- (3, 2, 3, FALSE, NOW(), NOW()), -- 바닐라 라떼 - 얼음 없음
--- (3, 2, 4, FALSE, NOW(), NOW()), -- 바닐라 라떼 - 얼음 적게
--- (3, 2, 5, FALSE, NOW(), NOW()), -- 바닐라 라떼 - 얼음 보통
--- (3, 2, 6, FALSE, NOW(), NOW()), -- 바닐라 라떼 - 얼음 많이
--- (3, 3, 7, FALSE, NOW(), NOW()),  -- 바닐라 라떼 - 당도 0%
--- (3, 3, 8, FALSE, NOW(), NOW()),  -- 바닐라 라떼 - 당도 30%
--- (3, 3, 9, FALSE, NOW(), NOW()),  -- 바닐라 라떼 - 당도 50%
--- (3, 3, 10, FALSE, NOW(), NOW()), -- 바닐라 라떼 - 당도 70%
--- (3, 3, 11, FALSE, NOW(), NOW()), -- 바닐라 라떼 - 당도 100%
--- (3, 4, 12, FALSE, NOW(), NOW()), -- 바닐라 라떼 - 샷 추가 없음
--- (3, 4, 13, FALSE, NOW(), NOW()), -- 바닐라 라떼 - 샷 1개 추가
--- (3, 4, 14, FALSE, NOW(), NOW()), -- 바닐라 라떼 - 샷 2개 추가
--- (3, 7, 21, FALSE, NOW(), NOW()), -- 바닐라 라떼 - 일반 우유
--- (3, 7, 22, FALSE, NOW(), NOW()), -- 바닐라 라떼 - 저지방 우유
--- (3, 7, 23, FALSE, NOW(), NOW()), -- 바닐라 라떼 - 두유
--- (3, 7, 24, FALSE, NOW(), NOW()), -- 바닐라 라떼 - 오트 우유
---
--- -- 4. 카라멜 마끼아또 옵션
--- (4, 1, 1, TRUE, NOW(), NOW()),  -- 카라멜 마끼아또 - HOT 옵션
--- (4, 1, 2, TRUE, NOW(), NOW()),  -- 카라멜 마끼아또 - ICE 옵션
--- (4, 2, 3, FALSE, NOW(), NOW()), -- 카라멜 마끼아또 - 얼음 없음
--- (4, 2, 4, FALSE, NOW(), NOW()), -- 카라멜 마끼아또 - 얼음 적게
--- (4, 2, 5, FALSE, NOW(), NOW()), -- 카라멜 마끼아또 - 얼음 보통
--- (4, 2, 6, FALSE, NOW(), NOW()), -- 카라멜 마끼아또 - 얼음 많이
--- (4, 3, 7, FALSE, NOW(), NOW()),  -- 카라멜 마끼아또 - 당도 0%
--- (4, 3, 8, FALSE, NOW(), NOW()),  -- 카라멜 마끼아또 - 당도 30%
--- (4, 3, 9, FALSE, NOW(), NOW()),  -- 카라멜 마끼아또 - 당도 50%
--- (4, 3, 10, FALSE, NOW(), NOW()), -- 카라멜 마끼아또 - 당도 70%
--- (4, 3, 11, FALSE, NOW(), NOW()), -- 카라멜 마끼아또 - 당도 100%
--- (4, 4, 12, FALSE, NOW(), NOW()), -- 카라멜 마끼아또 - 샷 추가 없음
--- (4, 4, 13, FALSE, NOW(), NOW()), -- 카라멜 마끼아또 - 샷 1개 추가
--- (4, 4, 14, FALSE, NOW(), NOW()), -- 카라멜 마끼아또 - 샷 2개 추가
--- (4, 6, 19, FALSE, NOW(), NOW()), -- 카라멜 마끼아또 - 휘핑크림 없음
--- (4, 6, 20, FALSE, NOW(), NOW()), -- 카라멜 마끼아또 - 휘핑크림 추가
--- (4, 7, 21, FALSE, NOW(), NOW()), -- 카라멜 마끼아또 - 일반 우유
--- (4, 7, 22, FALSE, NOW(), NOW()), -- 카라멜 마끼아또 - 저지방 우유
--- (4, 7, 23, FALSE, NOW(), NOW()), -- 카라멜 마끼아또 - 두유
--- (4, 7, 24, FALSE, NOW(), NOW()), -- 카라멜 마끼아또 - 오트 우유
---
--- -- 5. 카페모카 옵션
--- (5, 1, 1, TRUE, NOW(), NOW()),  -- 카페모카 - HOT 옵션
--- (5, 1, 2, TRUE, NOW(), NOW()),  -- 카페모카 - ICE 옵션
--- (5, 2, 3, FALSE, NOW(), NOW()), -- 카페모카 - 얼음 없음
--- (5, 2, 4, FALSE, NOW(), NOW()), -- 카페모카 - 얼음 적게
--- (5, 2, 5, FALSE, NOW(), NOW()), -- 카페모카 - 얼음 보통
--- (5, 2, 6, FALSE, NOW(), NOW()), -- 카페모카 - 얼음 많이
--- (5, 3, 7, FALSE, NOW(), NOW()),  -- 카페모카 - 당도 0%
--- (5, 3, 8, FALSE, NOW(), NOW()),  -- 카페모카 - 당도 30%
--- (5, 3, 9, FALSE, NOW(), NOW()),  -- 카페모카 - 당도 50%
--- (5, 3, 10, FALSE, NOW(), NOW()), -- 카페모카 - 당도 70%
--- (5, 3, 11, FALSE, NOW(), NOW()), -- 카페모카 - 당도 100%
--- (5, 4, 12, FALSE, NOW(), NOW()), -- 카페모카 - 샷 추가 없음
--- (5, 4, 13, FALSE, NOW(), NOW()), -- 카페모카 - 샷 1개 추가
--- (5, 4, 14, FALSE, NOW(), NOW()), -- 카페모카 - 샷 2개 추가
--- (5, 6, 19, FALSE, NOW(), NOW()), -- 카페모카 - 휘핑크림 없음
--- (5, 6, 20, FALSE, NOW(), NOW()), -- 카페모카 - 휘핑크림 추가
--- (5, 7, 21, FALSE, NOW(), NOW()), -- 카페모카 - 일반 우유
--- (5, 7, 22, FALSE, NOW(), NOW()), -- 카페모카 - 저지방 우유
--- (5, 7, 23, FALSE, NOW(), NOW()), -- 카페모카 - 두유
--- (5, 7, 24, FALSE, NOW(), NOW()), -- 카페모카 - 오트 우유
---
--- -- 6. 딸기 스무디 옵션
--- (6, 3, 7, FALSE, NOW(), NOW()),  -- 딸기 스무디 - 당도 0%
--- (6, 3, 8, FALSE, NOW(), NOW()),  -- 딸기 스무디 - 당도 30%
--- (6, 3, 9, FALSE, NOW(), NOW()),  -- 딸기 스무디 - 당도 50%
--- (6, 3, 10, FALSE, NOW(), NOW()), -- 딸기 스무디 - 당도 70%
--- (6, 3, 11, FALSE, NOW(), NOW()), -- 딸기 스무디 - 당도 100%
--- (6, 6, 19, FALSE, NOW(), NOW()), -- 딸기 스무디 - 휘핑크림 없음
--- (6, 6, 20, FALSE, NOW(), NOW()), -- 딸기 스무디 - 휘핑크림 추가
---
--- -- 7. 블루베리 요거트 스무디 옵션
--- (7, 3, 7, FALSE, NOW(), NOW()),  -- 블루베리 요거트 스무디 - 당도 0%
--- (7, 3, 8, FALSE, NOW(), NOW()),  -- 블루베리 요거트 스무디 - 당도 30%
--- (7, 3, 9, FALSE, NOW(), NOW()),  -- 블루베리 요거트 스무디 - 당도 50%
--- (7, 3, 10, FALSE, NOW(), NOW()), -- 블루베리 요거트 스무디 - 당도 70%
--- (7, 3, 11, FALSE, NOW(), NOW()), -- 블루베리 요거트 스무디 - 당도 100%
--- (7, 6, 19, FALSE, NOW(), NOW()), -- 블루베리 요거트 스무디 - 휘핑크림 없음
--- (7, 6, 20, FALSE, NOW(), NOW()), -- 블루베리 요거트 스무디 - 휘핑크림 추가
---
--- -- 8. 자몽 에이드 옵션
--- (8, 2, 3, FALSE, NOW(), NOW()), -- 자몽 에이드 - 얼음 없음
--- (8, 2, 4, FALSE, NOW(), NOW()), -- 자몽 에이드 - 얼음 적게
--- (8, 2, 5, FALSE, NOW(), NOW()), -- 자몽 에이드 - 얼음 보통
--- (8, 2, 6, FALSE, NOW(), NOW()), -- 자몽 에이드 - 얼음 많이
--- (8, 3, 7, FALSE, NOW(), NOW()),  -- 자몽 에이드 - 당도 0%
--- (8, 3, 8, FALSE, NOW(), NOW()),  -- 자몽 에이드 - 당도 30%
--- (8, 3, 9, FALSE, NOW(), NOW()),  -- 자몽 에이드 - 당도 50%
--- (8, 3, 10, FALSE, NOW(), NOW()), -- 자몽 에이드 - 당도 70%
--- (8, 3, 11, FALSE, NOW(), NOW()), -- 자몽 에이드 - 당도 100%
---
--- -- 9. 레몬 에이드 옵션
--- (9, 2, 3, FALSE, NOW(), NOW()), -- 레몬 에이드 - 얼음 없음
--- (9, 2, 4, FALSE, NOW(), NOW()), -- 레몬 에이드 - 얼음 적게
--- (9, 2, 5, FALSE, NOW(), NOW()), -- 레몬 에이드 - 얼음 보통
--- (9, 2, 6, FALSE, NOW(), NOW()), -- 레몬 에이드 - 얼음 많이
--- (9, 3, 7, FALSE, NOW(), NOW()),  -- 레몬 에이드 - 당도 0%
--- (9, 3, 8, FALSE, NOW(), NOW()),  -- 레몬 에이드 - 당도 30%
--- (9, 3, 9, FALSE, NOW(), NOW()),  -- 레몬 에이드 - 당도 50%
--- (9, 3, 10, FALSE, NOW(), NOW()), -- 레몬 에이드 - 당도 70%
--- (9, 3, 11, FALSE, NOW(), NOW()), -- 레몬 에이드 - 당도 100%
---
--- -- 13. 쿠키 프라페 옵션
--- (13, 3, 7, FALSE, NOW(), NOW()),  -- 쿠키 프라페 - 당도 0%
--- (13, 3, 8, FALSE, NOW(), NOW()),  -- 쿠키 프라페 - 당도 30%
--- (13, 3, 9, FALSE, NOW(), NOW()),  -- 쿠키 프라페 - 당도 50%
--- (13, 3, 10, FALSE, NOW(), NOW()), -- 쿠키 프라페 - 당도 70%
--- (13, 3, 11, FALSE, NOW(), NOW()), -- 쿠키 프라페 - 당도 100%
--- (13, 6, 19, FALSE, NOW(), NOW()), -- 쿠키 프라페 - 휘핑크림 없음
--- (13, 6, 20, FALSE, NOW(), NOW()), -- 쿠키 프라페 - 휘핑크림 추가
---
--- -- 14. 초코 프라페 옵션
--- (14, 3, 7, FALSE, NOW(), NOW()),  -- 초코 프라페 - 당도 0%
--- (14, 3, 8, FALSE, NOW(), NOW()),  -- 초코 프라페 - 당도 30%
--- (14, 3, 9, FALSE, NOW(), NOW()),  -- 초코 프라페 - 당도 50%
--- (14, 3, 10, FALSE, NOW(), NOW()), -- 초코 프라페 - 당도 70%
--- (14, 3, 11, FALSE, NOW(), NOW()), -- 초코 프라페 - 당도 100%
--- (14, 6, 19, FALSE, NOW(), NOW()), -- 초코 프라페 - 휘핑크림 없음
--- (14, 6, 20, FALSE, NOW(), NOW()), -- 초코 프라페 - 휘핑크림 추가
---
--- -- 15. 카라멜 프라페 옵션
--- (15, 3, 7, FALSE, NOW(), NOW()),  -- 카라멜 프라페 - 당도 0%
--- (15, 3, 8, FALSE, NOW(), NOW()),  -- 카라멜 프라페 - 당도 30%
--- (15, 3, 9, FALSE, NOW(), NOW()),  -- 카라멜 프라페 - 당도 50%
--- (15, 3, 10, FALSE, NOW(), NOW()), -- 카라멜 프라페 - 당도 70%
--- (15, 3, 11, FALSE, NOW(), NOW()), -- 카라멜 프라페 - 당도 100%
--- (15, 6, 19, FALSE, NOW(), NOW()), -- 카라멜 프라페 - 휘핑크림 없음
--- (15, 6, 20, FALSE, NOW(), NOW()); -- 카라멜 프라페 - 휘핑크림 추가
-
-
--- store_id 3의 옵션 데이터 다시 삽입
-INSERT INTO options (id, store_id, option_name_kr, option_name_en, status, created_at, updated_at)
-VALUES
-    (100, 3, '사이즈', 'Size', 'REGISTERED', NOW(), NOW()),
-    (101, 3, '온도', 'Temperature', 'REGISTERED', NOW(), NOW()),
-    (102, 3, '얼음량', 'Ice Amount', 'REGISTERED', NOW(), NOW()),
-    (103, 3, '당도', 'Sweetness', 'REGISTERED', NOW(), NOW()),
-    (104, 3, '샷 옵션', 'Shot Option', 'REGISTERED', NOW(), NOW()),
-    (105, 3, '시럽 추가', 'Extra Syrup', 'REGISTERED', NOW(), NOW()),
-    (106, 3, '휘핑크림', 'Whipped Cream', 'REGISTERED', NOW(), NOW()),
-    (107, 3, '우유 변경', 'Milk Change', 'REGISTERED', NOW(), NOW());
-
--- 일관된 ID를 가진 옵션 상세 항목
-INSERT INTO option_detail (id, option_id, value, additional_price, status, created_at, updated_at)
-VALUES
--- 사이즈 옵션 (101)
-(998, 100, 'S', 0, 'REGISTERED', NOW(), NOW()),
-(999, 100, 'M', 500, 'REGISTERED', NOW(), NOW()),
-(1000, 100, 'L', 1000, 'REGISTERED', NOW(), NOW()),
--- 온도 옵션 (101)
-(1001, 101, 'HOT', 0, 'REGISTERED', NOW(), NOW()),
-(1002, 101, 'ICE', 0, 'REGISTERED', NOW(), NOW()),
-
--- 얼음량 옵션 (102)
-(1003, 102, '얼음 없음', 0, 'REGISTERED', NOW(), NOW()),
-(1004, 102, '얼음 적게', 0, 'REGISTERED', NOW(), NOW()),
-(1005, 102, '얼음 보통', 0, 'REGISTERED', NOW(), NOW()),
-(1006, 102, '얼음 많이', 0, 'REGISTERED', NOW(), NOW()),
-
--- 당도 옵션 (103)
-(1007, 103, '당도 0%', 0, 'REGISTERED', NOW(), NOW()),
-(1008, 103, '당도 30%', 0, 'REGISTERED', NOW(), NOW()),
-(1009, 103, '당도 50%', 0, 'REGISTERED', NOW(), NOW()),
-(1010, 103, '당도 70%', 0, 'REGISTERED', NOW(), NOW()),
-(1011, 103, '당도 100%', 0, 'REGISTERED', NOW(), NOW()),
-
--- 샷 옵션 (104) - '연하게' 옵션 추가
-(1012, 104, '샷 추가 없음', 0, 'REGISTERED', NOW(), NOW()),
-(1013, 104, '연하게', -500, 'REGISTERED', NOW(), NOW()),  -- 샷 빼기 옵션은 가격 할인
-(1014, 104, '샷 1개 추가', 500, 'REGISTERED', NOW(), NOW()),
-(1015, 104, '샷 2개 추가', 1000, 'REGISTERED', NOW(), NOW()),
-
--- 시럽 추가 옵션 (105)
-(1016, 105, '시럽 추가 없음', 0, 'REGISTERED', NOW(), NOW()),
-(1017, 105, '바닐라 시럽 추가', 300, 'REGISTERED', NOW(), NOW()),
-(1018, 105, '카라멜 시럽 추가', 300, 'REGISTERED', NOW(), NOW()),
-(1019, 105, '헤이즐넛 시럽 추가', 300, 'REGISTERED', NOW(), NOW()),
-
--- 휘핑크림 옵션 (106)
-(1020, 106, '휘핑크림 없음', 0, 'REGISTERED', NOW(), NOW()),
-(1021, 106, '휘핑크림 추가', 500, 'REGISTERED', NOW(), NOW()),
-
--- 우유 변경 옵션 (107)
-(1022, 107, '일반 우유', 0, 'REGISTERED', NOW(), NOW()),
-(1023, 107, '저지방 우유', 500, 'REGISTERED', NOW(), NOW()),
-(1024, 107, '두유', 500, 'REGISTERED', NOW(), NOW()),
-(1025, 107, '오트 우유', 700, 'REGISTERED', NOW(), NOW());
-
--- 메뉴-옵션 매핑 (store_id 3의 모든 메뉴에 대해)
-INSERT INTO menu_option_map (menu_id, option_id, option_detail_id, is_required, created_at, updated_at)
-VALUES
--- 1. 아메리카노 옵션
-(1, 100, 998, TRUE, NOW(), NOW()),  -- 아메리카노 - S
-(1, 100, 999, TRUE, NOW(), NOW()),  -- 아메리카노 - M
-(1, 100, 1000, TRUE, NOW(), NOW()), -- 아메리카노 - L
-(1, 101, 1001, TRUE, NOW(), NOW()),  -- 아메리카노 - HOT 옵션
-(1, 101, 1002, TRUE, NOW(), NOW()),  -- 아메리카노 - ICE 옵션
-(1, 102, 1003, FALSE, NOW(), NOW()), -- 아메리카노 - 얼음 없음
-(1, 102, 1004, FALSE, NOW(), NOW()), -- 아메리카노 - 얼음 적게
-(1, 102, 1005, FALSE, NOW(), NOW()), -- 아메리카노 - 얼음 보통
-(1, 102, 1006, FALSE, NOW(), NOW()), -- 아메리카노 - 얼음 많이
-(1, 104, 1012, FALSE, NOW(), NOW()), -- 아메리카노 - 샷 추가 없음
-(1, 104, 1013, FALSE, NOW(), NOW()), -- 아메리카노 - 연하게
-(1, 104, 1014, FALSE, NOW(), NOW()), -- 아메리카노 - 샷 1개 추가
-(1, 104, 1015, FALSE, NOW(), NOW()), -- 아메리카노 - 샷 2개 추가
-
--- 2. 카페라떼 옵션
-(2, 100, 998, TRUE, NOW(), NOW()),  -- 아메리카노 - S
-(2, 100, 999, TRUE, NOW(), NOW()),  -- 아메리카노 - M
-(2, 100, 1000, TRUE, NOW(), NOW()), -- 아메리카노 - L
-(2, 101, 1001, TRUE, NOW(), NOW()),  -- 카페라떼 - HOT 옵션
-(2, 101, 1002, TRUE, NOW(), NOW()),  -- 카페라떼 - ICE 옵션
-(2, 102, 1003, FALSE, NOW(), NOW()), -- 카페라떼 - 얼음 없음
-(2, 102, 1004, FALSE, NOW(), NOW()), -- 카페라떼 - 얼음 적게
-(2, 102, 1005, FALSE, NOW(), NOW()), -- 카페라떼 - 얼음 보통
-(2, 102, 1006, FALSE, NOW(), NOW()), -- 카페라떼 - 얼음 많이
-(2, 104, 1012, FALSE, NOW(), NOW()), -- 카페라떼 - 샷 추가 없음
-(2, 104, 1013, FALSE, NOW(), NOW()), -- 카페라떼 - 연하게
-(2, 104, 1014, FALSE, NOW(), NOW()), -- 카페라떼 - 샷 1개 추가
-(2, 104, 1015, FALSE, NOW(), NOW()), -- 카페라떼 - 샷 2개 추가
-(2, 107, 1022, FALSE, NOW(), NOW()), -- 카페라떼 - 일반 우유
-(2, 107, 1023, FALSE, NOW(), NOW()), -- 카페라떼 - 저지방 우유
-(2, 107, 1024, FALSE, NOW(), NOW()), -- 카페라떼 - 두유
-(2, 107, 1025, FALSE, NOW(), NOW()), -- 카페라떼 - 오트 우유
-
--- 3. 바닐라 라떼 옵션
-(3, 100, 998, TRUE, NOW(), NOW()),  -- 아메리카노 - S
-(3, 100, 999, TRUE, NOW(), NOW()),  -- 아메리카노 - M
-(3, 100, 1000, TRUE, NOW(), NOW()), -- 아메리카노 - L
-(3, 101, 1001, TRUE, NOW(), NOW()),  -- 바닐라 라떼 - HOT 옵션
-(3, 101, 1002, TRUE, NOW(), NOW()),  -- 바닐라 라떼 - ICE 옵션
-(3, 102, 1003, FALSE, NOW(), NOW()), -- 바닐라 라떼 - 얼음 없음
-(3, 102, 1004, FALSE, NOW(), NOW()), -- 바닐라 라떼 - 얼음 적게
-(3, 102, 1005, FALSE, NOW(), NOW()), -- 바닐라 라떼 - 얼음 보통
-(3, 102, 1006, FALSE, NOW(), NOW()), -- 바닐라 라떼 - 얼음 많이
-(3, 103, 1007, FALSE, NOW(), NOW()), -- 바닐라 라떼 - 당도 0%
-(3, 103, 1008, FALSE, NOW(), NOW()), -- 바닐라 라떼 - 당도 30%
-(3, 103, 1009, FALSE, NOW(), NOW()), -- 바닐라 라떼 - 당도 50%
-(3, 103, 1010, FALSE, NOW(), NOW()), -- 바닐라 라떼 - 당도 70%
-(3, 103, 1011, FALSE, NOW(), NOW()), -- 바닐라 라떼 - 당도 100%
-(3, 104, 1012, FALSE, NOW(), NOW()), -- 바닐라 라떼 - 샷 추가 없음
-(3, 104, 1013, FALSE, NOW(), NOW()), -- 바닐라 라떼 - 연하게
-(3, 104, 1014, FALSE, NOW(), NOW()), -- 바닐라 라떼 - 샷 1개 추가
-(3, 104, 1015, FALSE, NOW(), NOW()), -- 바닐라 라떼 - 샷 2개 추가
-(3, 107, 1022, FALSE, NOW(), NOW()), -- 바닐라 라떼 - 일반 우유
-(3, 107, 1023, FALSE, NOW(), NOW()), -- 바닐라 라떼 - 저지방 우유
-(3, 107, 1024, FALSE, NOW(), NOW()), -- 바닐라 라떼 - 두유
-(3, 107, 1025, FALSE, NOW(), NOW()), -- 바닐라 라떼 - 오트 우유
-
--- 4. 카라멜 마끼아또 옵션
-(4, 100, 998, TRUE, NOW(), NOW()),  -- 아메리카노 - S
-(4, 100, 999, TRUE, NOW(), NOW()),  -- 아메리카노 - M
-(4, 100, 1000, TRUE, NOW(), NOW()), -- 아메리카노 - L
-(4, 101, 1001, TRUE, NOW(), NOW()),  -- 카라멜 마끼아또 - HOT 옵션
-(4, 101, 1002, TRUE, NOW(), NOW()),  -- 카라멜 마끼아또 - ICE 옵션
-(4, 102, 1003, FALSE, NOW(), NOW()), -- 카라멜 마끼아또 - 얼음 없음
-(4, 102, 1004, FALSE, NOW(), NOW()), -- 카라멜 마끼아또 - 얼음 적게
-(4, 102, 1005, FALSE, NOW(), NOW()), -- 카라멜 마끼아또 - 얼음 보통
-(4, 102, 1006, FALSE, NOW(), NOW()), -- 카라멜 마끼아또 - 얼음 많이
-(4, 103, 1007, FALSE, NOW(), NOW()), -- 카라멜 마끼아또 - 당도 0%
-(4, 103, 1008, FALSE, NOW(), NOW()), -- 카라멜 마끼아또 - 당도 30%
-(4, 103, 1009, FALSE, NOW(), NOW()), -- 카라멜 마끼아또 - 당도 50%
-(4, 103, 1010, FALSE, NOW(), NOW()), -- 카라멜 마끼아또 - 당도 70%
-(4, 103, 1011, FALSE, NOW(), NOW()), -- 카라멜 마끼아또 - 당도 100%
-(4, 104, 1012, FALSE, NOW(), NOW()), -- 카라멜 마끼아또 - 샷 추가 없음
-(4, 104, 1013, FALSE, NOW(), NOW()), -- 카라멜 마끼아또 - 연하게
-(4, 104, 1014, FALSE, NOW(), NOW()), -- 카라멜 마끼아또 - 샷 1개 추가
-(4, 104, 1015, FALSE, NOW(), NOW()), -- 카라멜 마끼아또 - 샷 2개 추가
-(4, 106, 1020, FALSE, NOW(), NOW()), -- 카라멜 마끼아또 - 휘핑크림 없음
-(4, 106, 1021, FALSE, NOW(), NOW()), -- 카라멜 마끼아또 - 휘핑크림 추가
-(4, 107, 1022, FALSE, NOW(), NOW()), -- 카라멜 마끼아또 - 일반 우유
-(4, 107, 1023, FALSE, NOW(), NOW()), -- 카라멜 마끼아또 - 저지방 우유
-(4, 107, 1024, FALSE, NOW(), NOW()), -- 카라멜 마끼아또 - 두유
-(4, 107, 1025, FALSE, NOW(), NOW()), -- 카라멜 마끼아또 - 오트 우유
-
--- 5. 카페모카 옵션
-(5, 100, 998, TRUE, NOW(), NOW()),  -- 아메리카노 - S
-(5, 100, 999, TRUE, NOW(), NOW()),  -- 아메리카노 - M
-(5, 100, 1000, TRUE, NOW(), NOW()), -- 아메리카노 - L
-(5, 101, 1001, TRUE, NOW(), NOW()),  -- 카페모카 - HOT 옵션
-(5, 101, 1002, TRUE, NOW(), NOW()),  -- 카페모카 - ICE 옵션
-(5, 102, 1003, FALSE, NOW(), NOW()), -- 카페모카 - 얼음 없음
-(5, 102, 1004, FALSE, NOW(), NOW()), -- 카페모카 - 얼음 적게
-(5, 102, 1005, FALSE, NOW(), NOW()), -- 카페모카 - 얼음 보통
-(5, 102, 1006, FALSE, NOW(), NOW()), -- 카페모카 - 얼음 많이
-(5, 103, 1007, FALSE, NOW(), NOW()), -- 카페모카 - 당도 0%
-(5, 103, 1008, FALSE, NOW(), NOW()), -- 카페모카 - 당도 30%
-(5, 103, 1009, FALSE, NOW(), NOW()), -- 카페모카 - 당도 50%
-(5, 103, 1010, FALSE, NOW(), NOW()), -- 카페모카 - 당도 70%
-(5, 103, 1011, FALSE, NOW(), NOW()), -- 카페모카 - 당도 100%
-(5, 104, 1012, FALSE, NOW(), NOW()), -- 카페모카 - 샷 추가 없음
-(5, 104, 1013, FALSE, NOW(), NOW()), -- 카페모카 - 연하게
-(5, 104, 1014, FALSE, NOW(), NOW()), -- 카페모카 - 샷 1개 추가
-(5, 104, 1015, FALSE, NOW(), NOW()), -- 카페모카 - 샷 2개 추가
-(5, 106, 1020, FALSE, NOW(), NOW()), -- 카페모카 - 휘핑크림 없음
-(5, 106, 1021, FALSE, NOW(), NOW()), -- 카페모카 - 휘핑크림 추가
-(5, 107, 1022, FALSE, NOW(), NOW()), -- 카페모카 - 일반 우유
-(5, 107, 1023, FALSE, NOW(), NOW()), -- 카페모카 - 저지방 우유
-(5, 107, 1024, FALSE, NOW(), NOW()), -- 카페모카 - 두유
-(5, 107, 1025, FALSE, NOW(), NOW()), -- 카페모카 - 오트 우유
-
--- 6. 딸기 스무디 옵션
-(6, 103, 1007, FALSE, NOW(), NOW()), -- 딸기 스무디 - 당도 0%
-(6, 103, 1008, FALSE, NOW(), NOW()), -- 딸기 스무디 - 당도 30%
-(6, 103, 1009, FALSE, NOW(), NOW()), -- 딸기 스무디 - 당도 50%
-(6, 103, 1010, FALSE, NOW(), NOW()), -- 딸기 스무디 - 당도 70%
-(6, 103, 1011, FALSE, NOW(), NOW()), -- 딸기 스무디 - 당도 100%
-(6, 106, 1020, FALSE, NOW(), NOW()), -- 딸기 스무디 - 휘핑크림 없음
-(6, 106, 1021, FALSE, NOW(), NOW()), -- 딸기 스무디 - 휘핑크림 추가
-
--- 7. 블루베리 요거트 스무디 옵션
-(7, 103, 1007, FALSE, NOW(), NOW()), -- 블루베리 요거트 스무디 - 당도 0%
-(7, 103, 1008, FALSE, NOW(), NOW()), -- 블루베리 요거트 스무디 - 당도 30%
-(7, 103, 1009, FALSE, NOW(), NOW()), -- 블루베리 요거트 스무디 - 당도 50%
-(7, 103, 1010, FALSE, NOW(), NOW()), -- 블루베리 요거트 스무디 - 당도 70%
-(7, 103, 1011, FALSE, NOW(), NOW()), -- 블루베리 요거트 스무디 - 당도 100%
-(7, 106, 1020, FALSE, NOW(), NOW()), -- 블루베리 요거트 스무디 - 휘핑크림 없음
-(7, 106, 1021, FALSE, NOW(), NOW()), -- 블루베리 요거트 스무디 - 휘핑크림 추가
-
--- 8. 자몽 에이드 옵션
-(8, 102, 1003, FALSE, NOW(), NOW()), -- 자몽 에이드 - 얼음 없음
-(8, 102, 1004, FALSE, NOW(), NOW()), -- 자몽 에이드 - 얼음 적게
-(8, 102, 1005, FALSE, NOW(), NOW()), -- 자몽 에이드 - 얼음 보통
-(8, 102, 1006, FALSE, NOW(), NOW()), -- 자몽 에이드 - 얼음 많이
-(8, 103, 1007, FALSE, NOW(), NOW()), -- 자몽 에이드 - 당도 0%
-(8, 103, 1008, FALSE, NOW(), NOW()), -- 자몽 에이드 - 당도 30%
-(8, 103, 1009, FALSE, NOW(), NOW()), -- 자몽 에이드 - 당도 50%
-(8, 103, 1010, FALSE, NOW(), NOW()), -- 자몽 에이드 - 당도 70%
-(8, 103, 1011, FALSE, NOW(), NOW()), -- 자몽 에이드 - 당도 100%
-
--- 9. 레몬 에이드 옵션
-(9, 102, 1003, FALSE, NOW(), NOW()), -- 레몬 에이드 - 얼음 없음
-(9, 102, 1004, FALSE, NOW(), NOW()), -- 레몬 에이드 - 얼음 적게
-(9, 102, 1005, FALSE, NOW(), NOW()), -- 레몬 에이드 - 얼음 보통
-(9, 102, 1006, FALSE, NOW(), NOW()), -- 레몬 에이드 - 얼음 많이
-(9, 103, 1007, FALSE, NOW(), NOW()), -- 레몬 에이드 - 당도 0%
-(9, 103, 1008, FALSE, NOW(), NOW()), -- 레몬 에이드 - 당도 30%
-(9, 103, 1009, FALSE, NOW(), NOW()), -- 레몬 에이드 - 당도 50%
-(9, 103, 1010, FALSE, NOW(), NOW()), -- 레몬 에이드 - 당도 70%
-(9, 103, 1011, FALSE, NOW(), NOW()), -- 레몬 에이드 - 당도 100%
-
--- 10~12. 디저트 메뉴는 옵션이 필요 없으므로 생략
-
--- 13. 쿠키 프라페 옵션
-(13, 103, 1007, FALSE, NOW(), NOW()), -- 쿠키 프라페 - 당도 0%
-(13, 103, 1008, FALSE, NOW(), NOW()), -- 쿠키 프라페 - 당도 30%
-(13, 103, 1009, FALSE, NOW(), NOW()), -- 쿠키 프라페 - 당도 50%
-(13, 103, 1010, FALSE, NOW(), NOW()), -- 쿠키 프라페 - 당도 70%
-(13, 103, 1011, FALSE, NOW(), NOW()), -- 쿠키 프라페 - 당도 100%
-(13, 106, 1020, FALSE, NOW(), NOW()), -- 쿠키 프라페 - 휘핑크림 없음
-(13, 106, 1021, FALSE, NOW(), NOW()), -- 쿠키 프라페 - 휘핑크림 추가
-
--- 14. 초코 프라페 옵션
-(14, 103, 1007, FALSE, NOW(), NOW()), -- 초코 프라페 - 당도 0%
-(14, 103, 1008, FALSE, NOW(), NOW()), -- 초코 프라페 - 당도 30%
-(14, 103, 1009, FALSE, NOW(), NOW()), -- 초코 프라페 - 당도 50%
-(14, 103, 1010, FALSE, NOW(), NOW()), -- 초코 프라페 - 당도 70%
-(14, 103, 1011, FALSE, NOW(), NOW()), -- 초코 프라페 - 당도 100%
-(14, 106, 1020, FALSE, NOW(), NOW()), -- 초코 프라페 - 휘핑크림 없음
-(14, 106, 1021, FALSE, NOW(), NOW()), -- 초코 프라페 - 휘핑크림 추가
-
--- 15. 카라멜 프라페 옵션
-(15, 103, 1007, FALSE, NOW(), NOW()), -- 카라멜 프라페 - 당도 0%
-(15, 103, 1008, FALSE, NOW(), NOW()), -- 카라멜 프라페 - 당도 30%
-(15, 103, 1009, FALSE, NOW(), NOW()), -- 카라멜 프라페 - 당도 50%
-(15, 103, 1010, FALSE, NOW(), NOW()), -- 카라멜 프라페 - 당도 70%
-(15, 103, 1011, FALSE, NOW(), NOW()), -- 카라멜 프라페 - 당도 100%
-(15, 106, 1020, FALSE, NOW(), NOW()), -- 카라멜 프라페 - 휘핑크림 없음
-(15, 106, 1021, FALSE, NOW(), NOW()); -- 카라멜 프라페 - 휘핑크림 추가
-
--- 메뉴-원재료 매핑 (전체 메뉴)
-=======
 -- 5. 옵션 데이터
 INSERT INTO options (id, store_id, option_name_kr, option_name_en, status, created_at, updated_at)
 VALUES
@@ -936,7 +453,6 @@
     (130, 103, 1009, FALSE, NOW(), NOW()); -- 디카페인 아메리카노 - 얼음 많이
 
 -- 9. 메뉴 원재료 데이터
->>>>>>> 7d146d4a
 INSERT INTO menu_ingredient (menu_id, ingredient_id, store_id, created_at, updated_at)
 VALUES
 -- 아메리카노(101) 원재료
