--- conflicted
+++ resolved
@@ -14,13 +14,8 @@
     include: secret
     active: dev
 
-<<<<<<< HEAD
-  # jackson:
-  #   property-naming-strategy: SNAKE_CASE
-=======
 #  jackson:
 #    property-naming-strategy: SNAKE_CASE
->>>>>>> fdcc99b7
 
   data:
     web:
