--- conflicted
+++ resolved
@@ -29,8 +29,4 @@
       base-path: /api/actuator
 
 fast-api:
-<<<<<<< HEAD
-  base-url: http://localhost:8000
-=======
-  base-url: https://k12b102.p.ssafy.io
->>>>>>> 953a9955
+  base-url: https://k12b102.p.ssafy.io