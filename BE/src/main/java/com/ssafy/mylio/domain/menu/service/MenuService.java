--- conflicted
+++ resolved
@@ -120,10 +120,9 @@
         return MenuDetailResponseDto.of(menu, tagsDto, nutritionDto, ingredientInfoDto, optionInfoDto);
     }
 
-<<<<<<< HEAD
     public void updateMenu(Integer storeId, Integer menuId) {
 
-=======
+    }
     @Transactional
     public void deleteMenu(Integer storeId, Integer menuId) {
         Menu menu = getMenu(menuId);
@@ -196,6 +195,5 @@
         // 메뉴 검증
         return menuRepository.findById(menuId)
                 .orElseThrow(() -> new CustomException(ErrorCode.MENU_NOT_FOUND, "menuId", menuId));
->>>>>>> b214e785
     }
 }