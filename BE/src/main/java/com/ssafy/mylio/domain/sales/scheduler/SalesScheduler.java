--- conflicted
+++ resolved
@@ -19,11 +19,8 @@
 
     private final CategorySalesService categorySalesService;
     private final PaymentSalesService paymentSalesService;
-<<<<<<< HEAD
     private final TotalSalesService totalSalesService;
-=======
     private final OrderTypeSalesService orderTypeSalesService;
->>>>>>> 4a3ac262
 
     @Scheduled(cron = "0 0 0 * * *")
     public void getSalesByCategory (){
@@ -50,7 +47,6 @@
     }
 
     @Scheduled(cron = "0 0 0 * * *")
-<<<<<<< HEAD
     public void getSalesSummary() {
         log.info("일,월,연도 통계 스케줄러 시작 : {}", LocalDateTime.now());
         LocalDate yesterday = LocalDate.now().minusDays(1);
@@ -59,7 +55,10 @@
             log.info("일,월,연도  통계 스케줄러 완료: {}", LocalDateTime.now());
         } catch (Exception e){
             log.error("일,월,연도  통계 생성 중 오류 발생: {}", e.getMessage(), e);
-=======
+        }
+    }
+
+    @Scheduled(cron = "0 0 0 * * *")
     public void getSalesByOrderType() {
         log.info("매장/포장별 통계 스케줄러 시작 : {}", LocalDateTime.now());
         LocalDate yesterday = LocalDate.now().minusDays(1);
@@ -68,7 +67,6 @@
             log.info("매장/포장별 통계 스케줄러 완료: {}", LocalDateTime.now());
         }catch (Exception e){
             log.error("매장/포장별 통계 생성 중 오류 발생: {}", e.getMessage(), e);
->>>>>>> 4a3ac262
         }
     }
 
