--- conflicted
+++ resolved
@@ -1,10 +1,7 @@
 package com.ssafy.mylio.domain.options.service;
 
 import com.ssafy.mylio.domain.options.dto.request.OptionRequestDto;
-<<<<<<< HEAD
-=======
 import com.ssafy.mylio.domain.options.dto.request.OptionUpdateRequestDto;
->>>>>>> dc811da9
 import com.ssafy.mylio.domain.options.dto.response.OptionDetailDto;
 import com.ssafy.mylio.domain.options.dto.response.OptionListResponseDto;
 import com.ssafy.mylio.domain.options.dto.response.OptionResponseDto;
@@ -110,18 +107,12 @@
     }
 
     @Transactional
-<<<<<<< HEAD
-    public void addOption(Integer storeId, OptionRequestDto optionRequestDto){
-=======
     public void addOption(Integer storeId, OptionRequestDto optionRequestDto) {
->>>>>>> dc811da9
         Store store = getStoreId(storeId);
         Options options = optionRequestDto.toEntity(store);
         optionsRepository.save(options);
     }
 
-<<<<<<< HEAD
-=======
     @Transactional
     public void updateOption(Integer storeId, Integer optionId, OptionUpdateRequestDto optionUpdateRequestDto) {
         Store store = getStoreId(storeId);
@@ -139,5 +130,4 @@
                 optionUpdateRequestDto.getStatus());
     }
 
->>>>>>> dc811da9
 }