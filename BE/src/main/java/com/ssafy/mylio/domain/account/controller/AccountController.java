--- conflicted
+++ resolved
@@ -2,12 +2,9 @@
 
 import com.ssafy.mylio.domain.account.dto.request.AccountCreateRequest;
 import com.ssafy.mylio.domain.account.dto.request.AccountModifyRequestDto;
-<<<<<<< HEAD
 import com.ssafy.mylio.domain.account.dto.request.PasswordRequestDto;
-=======
 import com.ssafy.mylio.domain.account.dto.response.AccountDetailResponseDto;
 import com.ssafy.mylio.domain.account.dto.response.AccountListResponseDto;
->>>>>>> cd9a725d
 import com.ssafy.mylio.domain.account.dto.response.AccountModifyResponse;
 import com.ssafy.mylio.domain.account.service.AccountService;
 import com.ssafy.mylio.global.aop.swagger.ApiErrorCodeExamples;
@@ -60,7 +57,6 @@
         return CommonResponse.ok(accountService.modifyAccount(userId,storeId,userType,request));
     }
 
-<<<<<<< HEAD
     @PatchMapping("/pw")
     @Operation(summary = "매장 관리자 비밀번호 재발급")
     @ApiErrorCodeExamples({ErrorCode.FORBIDDEN_AUTH,ErrorCode.ACOUNT_NOT_FOUND})
@@ -69,7 +65,7 @@
             ){
         return CommonResponse.ok(accountService.findPassword(request));
     }
-=======
+
     @GetMapping
     @Operation(summary ="계정 전체 및 검색 조회", description = "사용자 이름, 이메일, 매장 이름으로 검색합니다.")
     @ApiErrorCodeExamples({ErrorCode.INVALID_ROLE})
@@ -95,5 +91,4 @@
         return CommonResponse.ok(accountService.getAccountDetail(userId,storeId,userType));
     }
 
->>>>>>> cd9a725d
 }