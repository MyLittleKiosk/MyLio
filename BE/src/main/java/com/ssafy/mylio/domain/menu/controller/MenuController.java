--- conflicted
+++ resolved
@@ -51,27 +51,16 @@
     public ResponseEntity<CommonResponse<MenuDetailResponseDto>> getMenuDetail(
             @AuthenticationPrincipal UserPrincipal userPrincipal,
             @PathVariable("menu_id") Integer menuId ) {
-
         Integer storeId = authenticationUtil.getCurrentUserId(userPrincipal);
         return CommonResponse.ok(menuService.getMenuDetail(storeId, menuId));
     }
 
-<<<<<<< HEAD
-    @PatchMapping("/{menu_id}")
-    @Operation(summary = "메뉴 업데이트", description = "메뉴 정보를 업데이트 합니다.")
-    @ApiErrorCodeExamples({ErrorCode.MENU_NOT_FOUND})
-    public ResponseEntity<CommonResponse<Void>> updateMenu(
-            @AuthenticationPrincipal UserPrincipal userPrincipal,
-            @PathVariable("menu_id") Integer menuId) {
-        Integer storeId = authenticationUtil.getCurrentUserId(userPrincipal); // 이거 나중에 storeId로 바꾸기
-=======
     @DeleteMapping("/{menu_id}")
     @Operation(summary = "메뉴 삭제", description = "메뉴를 삭제합니다")
     @ApiErrorCodeExamples({ErrorCode.MENU_NOT_FOUND})
     public ResponseEntity<CommonResponse<Void>> deleteMenu(
             @AuthenticationPrincipal UserPrincipal userPrincipal,
             @PathVariable("menu_id") Integer menuId) {
-
         Integer storeId = authenticationUtil.getCurrentUserId(userPrincipal);
         menuService.deleteMenu(storeId, menuId);
         return CommonResponse.ok();
@@ -86,7 +75,14 @@
             @RequestBody MenuPostRequestDto menuPostRequestDto) {
         Integer storeId = authenticationUtil.getCurrntStoreId(userPrincipal);
         menuService.addMenu(storeId, menuPostRequestDto);
->>>>>>> b214e785
         return CommonResponse.ok();
     }
+
+    @PatchMapping("/{menu_id}")
+    @Operation(summary = "메뉴 업데이트", description = "메뉴 정보를 업데이트 합니다.")
+    @ApiErrorCodeExamples({ErrorCode.MENU_NOT_FOUND})
+    public ResponseEntity<CommonResponse<Void>> updateMenu(
+            @AuthenticationPrincipal UserPrincipal userPrincipal,
+            @PathVariable("menu_id") Integer menuId) {
+        Integer storeId = authenticationUtil.getCurrentUserId(userPrincipal); // 이거 나중에 storeId로 바꾸기
 }