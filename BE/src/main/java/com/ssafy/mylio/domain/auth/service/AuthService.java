--- conflicted
+++ resolved
@@ -104,40 +104,24 @@
     }
 
     @Transactional
-    public LoginResult kioskLogin(KioskLoginRequest request) {
+    public LoginResult kioskLogin(KioskLoginRequest request){
         Account account = accountRepository.findWithStoreById(request.getId())
                 .orElseThrow(() -> new CustomException(ErrorCode.INVALID_CREDENTIALS));
 
-<<<<<<< HEAD
-        log.info("accountid : {}", account.getId());
-        //Store 계정만 접근 가능
-        if (account.getRole() != AccountRole.STORE) {
-            log.debug("role : {}", account.getRole().getCode());
-            throw new CustomException(ErrorCode.INVALID_ROLE);
-        }
-
-        log.info("storetid : {}", account.getStore());
-=======
         //Store 계정만 접근 가능
         if (account.getRole() != AccountRole.STORE) {
             throw new CustomException(ErrorCode.INVALID_ROLE)
                     .addParameter("role",account.getRole().getCode());
         }
 
->>>>>>> 71bafb73
         // null 체크 추가
         if (account.getStore() == null) {
             throw new CustomException(ErrorCode.STORE_NOT_FOUND);
         }
 
         if (account.getStatus() == BasicStatus.DELETED) {
-<<<<<<< HEAD
-            log.debug("삭제여부 : {}", account.getStatus().getCode());
-            throw new CustomException(ErrorCode.INVALID_CREDENTIALS);
-=======
             throw new CustomException(ErrorCode.INVALID_CREDENTIALS)
                     .addParameter("accountStatus",account.getStatus().getCode());
->>>>>>> 71bafb73
         }
 
         if (!request.getPassword().equals(account.getPassword())) {
@@ -154,19 +138,11 @@
                         .addParameter("StoreId",storeId)
                         .addParameter("kioskId",request.getKioskId()));
 
-<<<<<<< HEAD
-        log.info("accountid : {}", account.getId());
-
-        //키오스크 상태 확인
-        if (session.getIsActive()) {
-            throw new CustomException(ErrorCode.KIOSK_IN_USE);
-=======
 
         //키오스크 상태 확인
         if(session.getIsActive()){
             throw new CustomException(ErrorCode.KIOSK_IN_USE)
                     .addParameter("sessionStatus",session.getIsActive());
->>>>>>> 71bafb73
         }
 
         session.updateActive(true);
