package com.ssafy.mylio.domain.auth.service;

import com.ssafy.mylio.domain.account.entity.Account;
import com.ssafy.mylio.domain.account.entity.AccountRole;
import com.ssafy.mylio.domain.account.repository.AccountRepository;
import com.ssafy.mylio.domain.auth.dto.LoginResult;
import com.ssafy.mylio.domain.auth.dto.request.AdminLoginRequestDto;
import com.ssafy.mylio.domain.auth.dto.request.KioskLoginRequest;
import com.ssafy.mylio.domain.auth.dto.response.KioskLoginResponseDto;
import com.ssafy.mylio.domain.auth.dto.response.LoginResponse;
import com.ssafy.mylio.domain.auth.dto.response.StoreInfoResponseDto;
import com.ssafy.mylio.domain.auth.dto.response.SuperInfoResponseDto;
<<<<<<< HEAD
=======
import com.ssafy.mylio.domain.kiosk.entity.KioskSession;
import com.ssafy.mylio.domain.kiosk.repository.KioskRepository;
>>>>>>> 96fb4d97
import com.ssafy.mylio.global.common.status.BasicStatus;
import com.ssafy.mylio.global.error.code.ErrorCode;
import com.ssafy.mylio.global.error.exception.CustomException;
import com.ssafy.mylio.global.security.jwt.JwtTokenProvider;
import com.ssafy.mylio.global.security.jwt.TokenValidationResult;
import lombok.RequiredArgsConstructor;
import lombok.extern.slf4j.Slf4j;
import org.springframework.stereotype.Service;
import org.springframework.transaction.annotation.Transactional;

@Slf4j
@Service
@Transactional(readOnly = true)
@RequiredArgsConstructor
public class AuthService {
    private final AccountRepository accountRepository;
    private final JwtTokenProvider jwtTokenProvider;
    private final AuthRedisService authRedisService;
    private final KioskRepository kioskRepository;


<<<<<<< HEAD
    public LoginResult login(LoginRequestDto request) {
=======
    public LoginResult login(AdminLoginRequestDto request) {
>>>>>>> 96fb4d97
        Account account = accountRepository.findById(request.getId())
                .orElseThrow(() -> new CustomException(ErrorCode.INVALID_CREDENTIALS));

        // 비밀번호 검증예정
        //if(!passwordEncoder.match)
        if (!request.getPassword().equals(account.getPassword())) {
<<<<<<< HEAD
            throw new CustomException(ErrorCode.INVALID_CREDENTIALS);
=======
            throw new CustomException(ErrorCode.INVALID_CREDENTIALS)
                    .addParameter("accountId",request.getId());
>>>>>>> 96fb4d97
        }

        //삭제된 user
        if (account.getStatus() == BasicStatus.DELETED) {
<<<<<<< HEAD
            throw new CustomException(ErrorCode.INVALID_CREDENTIALS);
=======
            throw new CustomException(ErrorCode.INVALID_CREDENTIALS)
                    .addParameter("accountId",request.getId())
                    .addParameter("userType",account.getStatus().getCode());
>>>>>>> 96fb4d97

        }
        Integer storeId = (account.getRole() == AccountRole.SUPER)
                ? null
                : account.getStore().getId();
        //JWT 토큰 생성
        String accessToken = jwtTokenProvider.createAccessToken(
                account.getId(),
                storeId,
                account.getRole().getCode()
        );

        String refreshToken = jwtTokenProvider.createRefreshToken(
                account.getId(),
                storeId,
                account.getRole().getCode()
        );

        // Redis에 refreshToken 저장
        authRedisService.saveRefreshToken(account.getId(), refreshToken);

        // 역할별 DTO 응답 분기
        LoginResponse responseDto = (account.getRole() == AccountRole.SUPER)
                ? SuperInfoResponseDto.of(account)
                : StoreInfoResponseDto.of(account);

        return LoginResult.of(responseDto, accessToken, refreshToken);

    }

    public String getRefreshToken(String refreshToken) {
        // 1. Refresh 토큰 유효성 검증
        TokenValidationResult validationResult = jwtTokenProvider.validateToken(refreshToken);
        if (!validationResult.isValid()) {
            throw new CustomException(ErrorCode.INVALID_REFRESH_TOKEN);
        }

        // 2. Redis에 저장된 Refresh 토큰과 비교
        Integer userId = jwtTokenProvider.getUserId(refreshToken);
        Integer storeId = jwtTokenProvider.getStoreId(refreshToken);

        String userType = jwtTokenProvider.getUserType(refreshToken);
        String savedRefreshToken = authRedisService.getRefreshToken(userId);

        if (savedRefreshToken == null || !savedRefreshToken.equals(refreshToken)) {
            throw new CustomException(ErrorCode.INVALID_REFRESH_TOKEN);
        }

        // 3. 새로운 Access 토큰 발급
        return jwtTokenProvider.createAccessToken(userId, storeId, userType);
<<<<<<< HEAD
=======
    }

    @Transactional
    public LoginResult kioskLogin(KioskLoginRequest request){
        Account account = accountRepository.findWithStoreById(request.getId())
                .orElseThrow(() -> new CustomException(ErrorCode.INVALID_CREDENTIALS));

        //Store 계정만 접근 가능
        if (account.getRole() != AccountRole.STORE) {
            throw new CustomException(ErrorCode.INVALID_ROLE)
                    .addParameter("role",account.getRole().getCode());
        }

        // null 체크 추가
        if (account.getStore() == null) {
            throw new CustomException(ErrorCode.STORE_NOT_FOUND);
        }

        if (account.getStatus() == BasicStatus.DELETED) {
            throw new CustomException(ErrorCode.INVALID_CREDENTIALS)
                    .addParameter("accountStatus",account.getStatus().getCode());
        }

        if (!request.getPassword().equals(account.getPassword())) {
            log.debug("비밀번호 불일치");
            throw new CustomException(ErrorCode.INVALID_CREDENTIALS);
        }

        Integer storeId = account.getStore().getId();

        //키오스크 조회
        KioskSession session = kioskRepository
                .findByStoreIdAndId(storeId, request.getKioskId())
                .orElseThrow(() -> new CustomException(ErrorCode.KIOSK_SESSION_NOT_FOUND)
                        .addParameter("StoreId",storeId)
                        .addParameter("kioskId",request.getKioskId()));


        //키오스크 상태 확인
        if(session.getIsActive()){
            throw new CustomException(ErrorCode.KIOSK_IN_USE)
                    .addParameter("sessionStatus",session.getIsActive());
        }

        session.updateActive(true);
        kioskRepository.save(session);

        String accessToken = jwtTokenProvider.createAccessToken(
                account.getId(), storeId, AccountRole.KIOSK.getCode());

        String refreshToken = jwtTokenProvider.createRefreshToken(
                account.getId(), storeId, AccountRole.KIOSK.getCode());

        authRedisService.saveRefreshToken(account.getId(), refreshToken);

        LoginResponse response = KioskLoginResponseDto.of(account,session,AccountRole.KIOSK);

        return LoginResult.of(response,accessToken,refreshToken);
>>>>>>> 96fb4d97
    }

}<|MERGE_RESOLUTION|>--- conflicted
+++ resolved
@@ -10,11 +10,8 @@
 import com.ssafy.mylio.domain.auth.dto.response.LoginResponse;
 import com.ssafy.mylio.domain.auth.dto.response.StoreInfoResponseDto;
 import com.ssafy.mylio.domain.auth.dto.response.SuperInfoResponseDto;
-<<<<<<< HEAD
-=======
 import com.ssafy.mylio.domain.kiosk.entity.KioskSession;
 import com.ssafy.mylio.domain.kiosk.repository.KioskRepository;
->>>>>>> 96fb4d97
 import com.ssafy.mylio.global.common.status.BasicStatus;
 import com.ssafy.mylio.global.error.code.ErrorCode;
 import com.ssafy.mylio.global.error.exception.CustomException;
@@ -36,34 +33,22 @@
     private final KioskRepository kioskRepository;
 
 
-<<<<<<< HEAD
-    public LoginResult login(LoginRequestDto request) {
-=======
     public LoginResult login(AdminLoginRequestDto request) {
->>>>>>> 96fb4d97
         Account account = accountRepository.findById(request.getId())
                 .orElseThrow(() -> new CustomException(ErrorCode.INVALID_CREDENTIALS));
 
         // 비밀번호 검증예정
         //if(!passwordEncoder.match)
         if (!request.getPassword().equals(account.getPassword())) {
-<<<<<<< HEAD
-            throw new CustomException(ErrorCode.INVALID_CREDENTIALS);
-=======
             throw new CustomException(ErrorCode.INVALID_CREDENTIALS)
                     .addParameter("accountId",request.getId());
->>>>>>> 96fb4d97
         }
 
         //삭제된 user
         if (account.getStatus() == BasicStatus.DELETED) {
-<<<<<<< HEAD
-            throw new CustomException(ErrorCode.INVALID_CREDENTIALS);
-=======
             throw new CustomException(ErrorCode.INVALID_CREDENTIALS)
                     .addParameter("accountId",request.getId())
                     .addParameter("userType",account.getStatus().getCode());
->>>>>>> 96fb4d97
 
         }
         Integer storeId = (account.getRole() == AccountRole.SUPER)
@@ -114,8 +99,6 @@
 
         // 3. 새로운 Access 토큰 발급
         return jwtTokenProvider.createAccessToken(userId, storeId, userType);
-<<<<<<< HEAD
-=======
     }
 
     @Transactional
@@ -174,7 +157,6 @@
         LoginResponse response = KioskLoginResponseDto.of(account,session,AccountRole.KIOSK);
 
         return LoginResult.of(response,accessToken,refreshToken);
->>>>>>> 96fb4d97
     }
 
 }