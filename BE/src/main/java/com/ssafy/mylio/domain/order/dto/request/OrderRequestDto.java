package com.ssafy.mylio.domain.order.dto.request;

import io.swagger.v3.oas.annotations.media.Schema;
import lombok.Builder;
import lombok.Getter;
import lombok.Setter;

import java.util.List;

@Getter
@Builder
@Setter
public class OrderRequestDto {
    @Schema(example = "배닐라 라떼 하나 어이스로 주세요")
    private String text;
<<<<<<< HEAD
    @Schema(example = "ORDER")
    private String screenState;
=======
>>>>>>> 953a9955
    @Schema(example = "KR")
    private String language;
    @Schema(example = "ORDER")
    private String screenState;
    @Schema(example = "2")
    private Integer storeId;
    @Schema(example = "A101")
    private String sessionId;
<<<<<<< HEAD
    @Schema(example = "2")
    private Integer storeId;
    private List<CartRequestDto> carts;
=======
    private List<CartRequestDto> cart;
>>>>>>> 953a9955
    private List<ContentRequestDto> contents;
}<|MERGE_RESOLUTION|>--- conflicted
+++ resolved
@@ -13,11 +13,6 @@
 public class OrderRequestDto {
     @Schema(example = "배닐라 라떼 하나 어이스로 주세요")
     private String text;
-<<<<<<< HEAD
-    @Schema(example = "ORDER")
-    private String screenState;
-=======
->>>>>>> 953a9955
     @Schema(example = "KR")
     private String language;
     @Schema(example = "ORDER")
@@ -26,12 +21,6 @@
     private Integer storeId;
     @Schema(example = "A101")
     private String sessionId;
-<<<<<<< HEAD
-    @Schema(example = "2")
-    private Integer storeId;
-    private List<CartRequestDto> carts;
-=======
     private List<CartRequestDto> cart;
->>>>>>> 953a9955
     private List<ContentRequestDto> contents;
 }