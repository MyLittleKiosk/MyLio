--- conflicted
+++ resolved
@@ -2,12 +2,9 @@
 
 import com.ssafy.mylio.domain.account.dto.request.AccountCreateRequest;
 import com.ssafy.mylio.domain.account.dto.request.AccountModifyRequestDto;
-<<<<<<< HEAD
 import com.ssafy.mylio.domain.account.dto.request.PasswordRequestDto;
-=======
 import com.ssafy.mylio.domain.account.dto.response.AccountDetailResponseDto;
 import com.ssafy.mylio.domain.account.dto.response.AccountListResponseDto;
->>>>>>> cd9a725d
 import com.ssafy.mylio.domain.account.dto.response.AccountModifyResponse;
 import com.ssafy.mylio.domain.account.entity.Account;
 import com.ssafy.mylio.domain.account.entity.AccountRole;
@@ -106,7 +103,6 @@
         return store;
     }
 
-<<<<<<< HEAD
     @Transactional
     public String findPassword(PasswordRequestDto request){
         //이메일이랑 이름으로 조회(시큐리티 설정하기)
@@ -146,7 +142,8 @@
             sb.append(chars.charAt(randomIndex));
         }
         return sb.toString();
-=======
+    
+    }
 
     public CustomPage<AccountListResponseDto> getAccountList(String userType, String keyword, Pageable pageable){
         //역할이 SUPER가 아닌 경우 불가
@@ -175,6 +172,5 @@
                         .addParameter("storeId", storeId));
 
         return AccountDetailResponseDto.of(account,store);
->>>>>>> cd9a725d
     }
 }