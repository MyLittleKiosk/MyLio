package com.ssafy.mylio.domain.menuIngredient.service;

import com.ssafy.mylio.domain.menuIngredient.dto.request.IngredientTemplateRequestDto;
import com.ssafy.mylio.domain.menuIngredient.dto.response.IngredientTemplateResponseDto;
import com.ssafy.mylio.domain.menuIngredient.entity.IngredientTemplate;
import com.ssafy.mylio.domain.menuIngredient.repository.IngredientTemplateRepository;
import com.ssafy.mylio.global.common.CustomPage;
import com.ssafy.mylio.global.error.code.ErrorCode;
import com.ssafy.mylio.global.error.exception.CustomException;
import lombok.RequiredArgsConstructor;
import org.springframework.data.domain.Page;
import org.springframework.data.domain.Pageable;
import org.springframework.stereotype.Service;
import org.springframework.transaction.annotation.Transactional;

import java.util.List;

@Service
@RequiredArgsConstructor
@Transactional(readOnly = true)
public class IngredientService {

    private final IngredientTemplateRepository ingredientTemplateRepository;

    public CustomPage<IngredientTemplateResponseDto> getIngredientList(String userType, String keyword, Pageable pageable){
        // userType 검증
        if(!(userType.equals("SUPER") || userType.equals("STORE"))){
            throw new CustomException(ErrorCode.FORBIDDEN_ACCESS, "userType", userType);
        }

        // 모든 원재료 목록 조회
        Page<IngredientTemplate> ingredientList = ingredientTemplateRepository.findAllByKeyword(keyword, pageable);

        return new CustomPage<>(ingredientList.map(IngredientTemplateResponseDto::of));
    }

    @Transactional
    public void ingredientTemplateAdd(String userType, IngredientTemplateRequestDto requestDto){
        // userType 검증 (관리자인지)
        validateUserType(userType);

        // 등록된 원재료가 있는지 조회
        if(ingredientTemplateRepository.existsByNameKr(requestDto.getIngredientTemplateName())){
            throw new CustomException(ErrorCode.INGREDIENT_TEMPLATE_ALREADY_EXISTS, "name", requestDto.getIngredientTemplateName());
        }

        // 등록
        IngredientTemplate ingredientTemplate = requestDto.toEntity();
        ingredientTemplateRepository.save(ingredientTemplate);
    }

<<<<<<< HEAD
=======
    @Transactional
    public void ingredientTemplateUpdate(String userType, Integer ingredientId, IngredientTemplateRequestDto requestDto){
        // userType 검증 (관리자인지)
        validateUserType(userType);

        // 원재료 템플릿 조회
        IngredientTemplate ingredientTemplate = ingredientTemplateRepository.findById(ingredientId)
                .orElseThrow(()-> new CustomException(ErrorCode.INGREDIENT_TEMPLATE_NOT_FOUND, "ingredientId", ingredientId));

        // 업데이트
        ingredientTemplate.update(requestDto.getIngredientTemplateName(), requestDto.getIngredientTemplateNameEn());
    }

>>>>>>> fa56c5db
    private void validateUserType(String userType){
        if(!userType.equals("SUPER")){
            throw new CustomException(ErrorCode.FORBIDDEN_ACCESS, "userType", userType);
        }
    }
}<|MERGE_RESOLUTION|>--- conflicted
+++ resolved
@@ -49,8 +49,6 @@
         ingredientTemplateRepository.save(ingredientTemplate);
     }
 
-<<<<<<< HEAD
-=======
     @Transactional
     public void ingredientTemplateUpdate(String userType, Integer ingredientId, IngredientTemplateRequestDto requestDto){
         // userType 검증 (관리자인지)
@@ -64,7 +62,6 @@
         ingredientTemplate.update(requestDto.getIngredientTemplateName(), requestDto.getIngredientTemplateNameEn());
     }
 
->>>>>>> fa56c5db
     private void validateUserType(String userType){
         if(!userType.equals("SUPER")){
             throw new CustomException(ErrorCode.FORBIDDEN_ACCESS, "userType", userType);
