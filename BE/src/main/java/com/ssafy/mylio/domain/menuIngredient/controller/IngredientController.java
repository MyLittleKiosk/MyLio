--- conflicted
+++ resolved
@@ -51,8 +51,6 @@
         return CommonResponse.ok();
     }
 
-<<<<<<< HEAD
-=======
     @PatchMapping("/{ingredient_id}")
     @Operation(summary = "원재료 수정", description = "원재료를 수정할 수 있습니다")
     @ApiErrorCodeExamples({ErrorCode.INGREDIENT_TEMPLATE_NOT_FOUND})
@@ -65,5 +63,4 @@
         return CommonResponse.ok();
     }
 
->>>>>>> fa56c5db
 }