--- conflicted
+++ resolved
@@ -57,11 +57,7 @@
                 )
                 .authorizeHttpRequests(authorize ->
                         authorize
-<<<<<<< HEAD
-                                .requestMatchers("/api/account/**").permitAll()
-=======
                                 .requestMatchers("/account/**").permitAll()
->>>>>>> 96fb4d97
                                 .requestMatchers("/swagger-ui/**", "/v3/api-docs/**").permitAll()
                                 .requestMatchers("/actuator/**").permitAll()
                                 .anyRequest().authenticated()
