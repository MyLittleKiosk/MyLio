package com.ssafy.mylio.global.config.security;

import com.ssafy.mylio.global.security.DevAuthenticationFilter;
import com.ssafy.mylio.global.security.jwt.JwtAuthenticationFilter;
import com.ssafy.mylio.global.security.jwt.JwtTokenProvider;
import lombok.RequiredArgsConstructor;
import lombok.extern.slf4j.Slf4j;
import org.springframework.beans.factory.annotation.Autowired;
import org.springframework.beans.factory.annotation.Value;
import org.springframework.context.annotation.Bean;
import org.springframework.context.annotation.Configuration;
import org.springframework.core.env.Environment;
import org.springframework.security.config.annotation.method.configuration.EnableMethodSecurity;
import org.springframework.security.config.annotation.web.builders.HttpSecurity;
import org.springframework.security.config.annotation.web.configuration.EnableWebSecurity;
import org.springframework.security.config.annotation.web.configurers.AbstractHttpConfigurer;
import org.springframework.security.config.http.SessionCreationPolicy;
import org.springframework.security.crypto.bcrypt.BCryptPasswordEncoder;
import org.springframework.security.crypto.password.PasswordEncoder;
import org.springframework.security.web.SecurityFilterChain;
import org.springframework.security.web.authentication.UsernamePasswordAuthenticationFilter;
import org.springframework.web.cors.CorsConfiguration;
import org.springframework.web.cors.CorsConfigurationSource;
import org.springframework.web.cors.UrlBasedCorsConfigurationSource;

import java.util.Arrays;
import java.util.List;

@Slf4j
@Configuration
@EnableWebSecurity
@EnableMethodSecurity
@RequiredArgsConstructor
public class SecurityConfig {

    @Value("${app.domain.cors-origins}")
    private List<String> allowedOrigins;

    private final JwtTokenProvider jwtTokenProvider;

    @Autowired(required = false)
    private DevAuthenticationFilter devAuthenticationFilter;

    private final Environment environment;

    @Bean
    public PasswordEncoder passwordEncoder() {
        return new BCryptPasswordEncoder();
    }

    @Bean
    public JwtAuthenticationFilter jwtAuthenticationFilter() {
        return new JwtAuthenticationFilter(jwtTokenProvider);
    }


    @Bean
    public SecurityFilterChain filterChain(HttpSecurity http) throws Exception {
        http
                .cors(cors -> cors.configurationSource(corsConfigurationSource()))  // prefilght(OPTIONS) 처리 목적 추가
                .csrf(AbstractHttpConfigurer::disable)
                .sessionManagement(session ->
                        session.sessionCreationPolicy(SessionCreationPolicy.STATELESS)
                )
                .authorizeHttpRequests(authorize ->
                        authorize
<<<<<<< HEAD
                                .requestMatchers("/auth/login","/auth/login/kiosk","/test",
                                        "/account/pw", "/auth/refresh"  ).permitAll()
=======
                                .requestMatchers("/auth/login", "/auth/login/kiosk", "/test").permitAll()
>>>>>>> cd9a725d
                                .requestMatchers("/swagger-ui/**", "/v3/api-docs/**").permitAll()
                                .requestMatchers("/actuator/**").permitAll()
                                .anyRequest().authenticated()
                );

        // 개발 환경 필터는 조건부로 추가
        if (isDevOrLocalProfile() && devAuthenticationFilter != null) {
            log.info("개발 환경 인증 필터를 추가합니다.");
            http.addFilterBefore(devAuthenticationFilter, UsernamePasswordAuthenticationFilter.class);
        }
        http.addFilterBefore(jwtAuthenticationFilter(), UsernamePasswordAuthenticationFilter.class);

        return http.build();
    }

    private boolean isDevOrLocalProfile() {
        return Arrays.stream(environment.getActiveProfiles())
                .anyMatch(profile -> profile.equals("dev") || profile.equals("local"));
    }

    @Bean
    public CorsConfigurationSource corsConfigurationSource() {

        CorsConfiguration configuration = new CorsConfiguration();
        configuration.setAllowedOrigins(allowedOrigins);
        configuration.setAllowedMethods(Arrays.asList("GET", "POST", "PUT", "PATCH", "DELETE", "OPTIONS"));
        configuration.setAllowedHeaders(Arrays.asList(
                "Authorization", "Content-Type", "X-Requested-With",
                "Access-Control-Allow-Credentials", "Access-Control-Allow-Origin", "Access-Control-Allow-Headers",
                "Accept", "Origin", "Cookie", "Set-Cookie", "X-DEV-USER",
                "Cache-Control", "Connection"
        ));
        configuration.setExposedHeaders(List.of("Set-Cookie"));  // 쿠키 노출 허용
        configuration.setAllowCredentials(true);
        configuration.setMaxAge(3600L);

        UrlBasedCorsConfigurationSource source = new UrlBasedCorsConfigurationSource();
        source.registerCorsConfiguration("/**", configuration);
        return source;
    }
}<|MERGE_RESOLUTION|>--- conflicted
+++ resolved
@@ -64,12 +64,8 @@
                 )
                 .authorizeHttpRequests(authorize ->
                         authorize
-<<<<<<< HEAD
                                 .requestMatchers("/auth/login","/auth/login/kiosk","/test",
                                         "/account/pw", "/auth/refresh"  ).permitAll()
-=======
-                                .requestMatchers("/auth/login", "/auth/login/kiosk", "/test").permitAll()
->>>>>>> cd9a725d
                                 .requestMatchers("/swagger-ui/**", "/v3/api-docs/**").permitAll()
                                 .requestMatchers("/actuator/**").permitAll()
                                 .anyRequest().authenticated()
