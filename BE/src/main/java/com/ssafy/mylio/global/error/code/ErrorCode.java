--- conflicted
+++ resolved
@@ -36,10 +36,7 @@
     // Option
     OPTION_NOT_FOUND(HttpStatus.NOT_FOUND, "O001", "존재하지 않는 옵션입니다"),
     OPTION_STORE_NOT_MATCH(HttpStatus.BAD_REQUEST,"O002","매장에 없는 옵션입니다"),
-<<<<<<< HEAD
-=======
-    OPTION_DETAIL_NOT_FOUND(HttpStatus.NOT_FOUND, "O003", "존재하지 않는 상세옵션입니다");
->>>>>>> 3843ddf1
+    OPTION_DETAIL_NOT_FOUND(HttpStatus.NOT_FOUND, "O003", "존재하지 않는 상세옵션입니다"),
 
     //Account
     ACOUNT_NOT_FOUND(HttpStatus.NOT_FOUND, "U001","존재하지 않는 계정 정보입니다.");
