--- conflicted
+++ resolved
@@ -26,22 +26,16 @@
     // Menu
     MENU_NOT_FOUND(HttpStatus.NOT_FOUND, "M001", "존재하지 않는 메뉴입니다"),
 
-<<<<<<< HEAD
     //Kiosk
     KIOSK_SESSION_NOT_FOUND(HttpStatus.NOT_FOUND,"K001","존재하지 않는 키오스크 입니다."),
     KIOSK_IN_USE(HttpStatus.CONFLICT,"K002","이미 사용중인 키오스크입니다."),
 
-    //Store
-    STORE_NOT_FOUND(HttpStatus.NOT_FOUND,"S001","Store 정보를 찾을 수 없습니다.");
-    ;
-=======
     // Store
     STORE_NOT_FOUND(HttpStatus.NOT_FOUND,"S001","존재하지 않는 매장입니다"),
 
     // Option
     OPTION_NOT_FOUND(HttpStatus.NOT_FOUND, "O001", "존재하지 않는 옵션입니다"),
     OPTION_STORE_NOT_MATCH(HttpStatus.BAD_REQUEST,"O002","매장에 없는 옵션입니다");
->>>>>>> 398b5791
 
 
     private final HttpStatus status;
