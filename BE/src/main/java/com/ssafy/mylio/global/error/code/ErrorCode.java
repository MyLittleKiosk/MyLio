package com.ssafy.mylio.global.error.code;


import lombok.AllArgsConstructor;
import lombok.Getter;
import org.springframework.http.HttpStatus;

@Getter
@AllArgsConstructor
public enum ErrorCode {

    // Common
    INVALID_INPUT_VALUE(HttpStatus.BAD_REQUEST, "C001", "잘못된 입력값입니다"),
    RESOURCE_NOT_FOUND(HttpStatus.NOT_FOUND, "C002", "요청한 리소스를 찾을 수 없습니다"),
    INTERNAL_SERVER_ERROR(HttpStatus.INTERNAL_SERVER_ERROR, "C003", "서버 내부 오류가 발생했습니다"),
    UNAUTHORIZED_ACCESS(HttpStatus.UNAUTHORIZED, "C004", "로그인이 필요한 서비스입니다"),
    FORBIDDEN_ACCESS(HttpStatus.FORBIDDEN, "C005", "접근 권한이 없습니다"),

    // Auth
    REFRESH_TOKEN_NOT_FOUND(HttpStatus.BAD_REQUEST, "A001", "리프레시 토큰이 존재하지 않습니다"),
    INVALID_REFRESH_TOKEN(HttpStatus.UNAUTHORIZED, "A002", "유효하지 않은 리프레시 토큰입니다"),
    INVALID_ACCESS_TOKEN(HttpStatus.UNAUTHORIZED, "A003", "유효하지 않은 액세스 토큰입니다"),
    INVALID_CREDENTIALS(HttpStatus.UNAUTHORIZED, "A004", "아이디 혹은 비밀번호가 일치하지 않습니다."),
    INVALID_ROLE(HttpStatus.UNAUTHORIZED,"A005","권한이 없는 사용자입니다."),

    // Menu
    MENU_NOT_FOUND(HttpStatus.NOT_FOUND, "M001", "존재하지 않는 메뉴입니다"),

    //Kiosk
    KIOSK_SESSION_NOT_FOUND(HttpStatus.NOT_FOUND,"K001","존재하지 않는 키오스크 입니다."),
    KIOSK_IN_USE(HttpStatus.CONFLICT,"K002","이미 사용중인 키오스크입니다."),

    // Store
    STORE_NOT_FOUND(HttpStatus.NOT_FOUND,"S001","존재하지 않는 매장입니다"),

    // Option
    OPTION_NOT_FOUND(HttpStatus.NOT_FOUND, "O001", "존재하지 않는 옵션입니다"),
    OPTION_STORE_NOT_MATCH(HttpStatus.BAD_REQUEST,"O002","매장에 없는 옵션입니다"),
    OPTION_DETAIL_NOT_FOUND(HttpStatus.NOT_FOUND, "O003", "존재하지 않는 상세옵션입니다"),
<<<<<<< HEAD
=======
    INVALID_OPTION_STATUS(HttpStatus.BAD_REQUEST,"O004","존재하지 않는 옵션 STATUS 입니다"),
>>>>>>> 78808a24

    //Account
    ACOUNT_NOT_FOUND(HttpStatus.NOT_FOUND, "U001","존재하지 않는 계정 정보입니다.");

    private final HttpStatus status;
    private final String code;
    private final String message;

}<|MERGE_RESOLUTION|>--- conflicted
+++ resolved
@@ -37,10 +37,7 @@
     OPTION_NOT_FOUND(HttpStatus.NOT_FOUND, "O001", "존재하지 않는 옵션입니다"),
     OPTION_STORE_NOT_MATCH(HttpStatus.BAD_REQUEST,"O002","매장에 없는 옵션입니다"),
     OPTION_DETAIL_NOT_FOUND(HttpStatus.NOT_FOUND, "O003", "존재하지 않는 상세옵션입니다"),
-<<<<<<< HEAD
-=======
     INVALID_OPTION_STATUS(HttpStatus.BAD_REQUEST,"O004","존재하지 않는 옵션 STATUS 입니다"),
->>>>>>> 78808a24
 
     //Account
     ACOUNT_NOT_FOUND(HttpStatus.NOT_FOUND, "U001","존재하지 않는 계정 정보입니다.");
