--- conflicted
+++ resolved
@@ -120,11 +120,7 @@
         />
       </header>
       <motion.main
-<<<<<<< HEAD
-        className='rounded-t-xl bg-white shadow-t-2xl flex flex-col justify-start items-center pt-5'
-=======
         className='rounded-t-xl bg-white  shadow-t-2xl flex flex-col justify-center items-center'
->>>>>>> 3fdf89b9
         initial={{ y: '100%', height: 0 }}
         animate={{
           y: pathname === '/kiosk' ? '100%' : 0,
