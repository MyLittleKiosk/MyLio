import { DEFAULT_COMMENT } from '@/datas/COMMENT';
import Main from '@/pages/Main';
import Footer from '@/pages/OrderLayout/Footer';
import { useLogout, useOrderRequest, useRefresh } from '@/service/queries/user';
import useOrderStore from '@/stores/useOrderStore';
import clsx from 'clsx';
import { motion } from 'framer-motion';
<<<<<<< HEAD
import React, { useEffect, useRef, useState } from 'react';
import { useOrderRequest } from '@/service/queries/order';
import useOrderStore from '@/stores/useOrderStore';
import { DEFAULT_COMMENT } from '@/datas/COMMENT';
import { useLogout, useRefresh } from '@/service/queries/user';
import Footer from '@/pages/OrderLayout/Footer';
=======
import { useEffect, useState } from 'react';
import { Link, Outlet, useLocation, useNavigate } from 'react-router-dom';
>>>>>>> a7c2c250

const OrderLayout = () => {
  const { pathname } = useLocation();
  const [userChat] = useState<string>('');
  const { order, resetOrder } = useOrderStore();
  const { mutate: orderRequest, isPending } = useOrderRequest();
  const { mutate: logout } = useLogout();
  const { mutate: refresh } = useRefresh();
  const navigate = useNavigate();
  const inputRef = useRef<HTMLInputElement>(null);

  useEffect(() => {
    const kioskId = localStorage.getItem('kioskId');
    if (!kioskId) {
      navigate('/');
    } else {
      refresh();
    }
  }, [navigate]);

  function handleLogout() {
    logout();
  }

  function handleRecognitionResult(text: string) {
    orderRequest({
      text: text,
      screenState: order.screenState,
      language: 'KR',
      sessionId: order.sessionId,
      cart: order.cart,
      contents: order.contents,
      payment: order.payment,
      storeId: order.storeId,
    });
  }
  function handleSessionReset() {
    resetOrder();
    orderRequest({
      text: '',
      screenState: 'MAIN',
      language: 'KR',
      sessionId: null,
      cart: [],
      contents: order.contents,
      payment: order.payment,
      storeId: order.storeId,
    });
  }
  function testHandleRecognitionResult() {
    handleRecognitionResult(inputRef.current?.value || '');
  }
  function pressEnter(e: React.KeyboardEvent<HTMLInputElement>) {
    if (e.key === 'Enter') {
      testHandleRecognitionResult();
    }
  }

  return (
    // 배경 색은 추후 변경 예정
    <div className='flex flex-col h-dvh bg-gradient-to-b from-primary to-white justify-between'>
      {/* 임시 네비게이터 */}
      <div className='flex justify-center items-center z-10 fixed top-0 left-0 w-full h-[100px] flex-wrap'>
        <ul className='flex justify-center items-center gap-4 rounded-xl p-4'>
          <li>
            <Link to='/kiosk'>홈</Link>
          </li>
          <li>
            <Link to='search'>검색</Link>
          </li>
          <li>
            <Link to='order'>주문</Link>
          </li>
          <li>
            <Link to='select-pay'>결제 수단</Link>
          </li>
          <li>
            <Link to='pay'>결제</Link>
          </li>
          <li>
            <Link to='confirm'>확인</Link>
          </li>
          <li>
            <Link to='detail'>상세</Link>
          </li>
        </ul>
        <div className='flex gap-4'>
          <button onClick={handleLogout}>로그아웃</button>
          <button onClick={handleSessionReset}>세션 초기화</button>
          <div className='flex gap-2 h-full'>
            <input type='text' ref={inputRef} onKeyDown={pressEnter} />
            <button onClick={testHandleRecognitionResult}>전송</button>
          </div>
        </div>
      </div>
      <header
        className={clsx(
          'flex justify-center items-center relative',
          pathname === '/kiosk' ? 'h-full' : 'h-1/3'
        )}
      >
        <Main
          userChat={userChat}
          gptChat={order.reply ? order.reply : DEFAULT_COMMENT}
          isPending={isPending}
        />
      </header>
      <motion.main
        className='rounded-t-xl bg-white shadow-t-2xl flex flex-col justify-center items-center'
        initial={{ y: '100%', height: 0 }}
        animate={{
          y: pathname === '/kiosk' ? '100%' : 0,
          height: pathname === '/kiosk' ? 0 : '66.666667%',
        }}
        transition={{
          type: 'spring',
          duration: 0.7,
          damping: 25,
          stiffness: 200,
        }}
      >
        <Outlet />
      </motion.main>
      <Footer
        order={order}
        handleRecognitionResult={handleRecognitionResult}
        pathname={pathname}
      />
    </div>
  );
};

export default OrderLayout;<|MERGE_RESOLUTION|>--- conflicted
+++ resolved
@@ -1,21 +1,13 @@
+import clsx from 'clsx';
+import { motion } from 'framer-motion';
+import React, { useEffect, useRef, useState } from 'react';
 import { DEFAULT_COMMENT } from '@/datas/COMMENT';
 import Main from '@/pages/Main';
 import Footer from '@/pages/OrderLayout/Footer';
-import { useLogout, useOrderRequest, useRefresh } from '@/service/queries/user';
+import { useLogout, useRefresh } from '@/service/queries/user';
 import useOrderStore from '@/stores/useOrderStore';
-import clsx from 'clsx';
-import { motion } from 'framer-motion';
-<<<<<<< HEAD
-import React, { useEffect, useRef, useState } from 'react';
+import { Link, Outlet, useLocation, useNavigate } from 'react-router-dom';
 import { useOrderRequest } from '@/service/queries/order';
-import useOrderStore from '@/stores/useOrderStore';
-import { DEFAULT_COMMENT } from '@/datas/COMMENT';
-import { useLogout, useRefresh } from '@/service/queries/user';
-import Footer from '@/pages/OrderLayout/Footer';
-=======
-import { useEffect, useState } from 'react';
-import { Link, Outlet, useLocation, useNavigate } from 'react-router-dom';
->>>>>>> a7c2c250
 
 const OrderLayout = () => {
   const { pathname } = useLocation();
