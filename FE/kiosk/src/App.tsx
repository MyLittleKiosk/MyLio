import Clova from '@/pages/Clova';
import Confirm from '@/pages/Confirm';
import Detail from '@/pages/Detail';
import Login from '@/pages/Login';
import Menus from '@/pages/Menus';
import Order from '@/pages/Order';
import OrderLayout from '@/pages/OrderLayout';
import Pay from '@/pages/Pay';
import SelectPay from '@/pages/SelectPay';
<<<<<<< HEAD
import { QueryClient, QueryClientProvider } from '@tanstack/react-query';
import { Route, Routes } from 'react-router-dom';
import './App.css';
import MSWInit from './components/common/MSWInit';
=======
import Success from '@/pages/Pay/Success';
import { Route, Routes } from 'react-router-dom';
import './App.css';
import { QueryClient, QueryClientProvider } from '@tanstack/react-query';
import PayLoading from './pages/Pay/PayLoading';
>>>>>>> 46a13beb

const queryClient = new QueryClient();

function App() {
  return (
    <>
      <QueryClientProvider client={queryClient}>
        <MSWInit />
        <Routes>
          <Route path='/' element={<Login />} />
          <Route path='/clova' element={<Clova />} />
          <Route path='/kiosk' element={<OrderLayout />}>
            <Route path='search' element={<Menus />} />
            <Route path='order' element={<Order />} />
            <Route path='pay' element={<Pay />} />
            <Route path='pay/success' element={<Success />} />
            <Route path='pay/loading' element={<PayLoading />} />
            <Route path='select-pay' element={<SelectPay />} />
            <Route path='confirm' element={<Confirm />} />
            <Route path='detail' element={<Detail />} />
          </Route>
        </Routes>
      </QueryClientProvider>
    </>
  );
}

export default App;<|MERGE_RESOLUTION|>--- conflicted
+++ resolved
@@ -6,19 +6,13 @@
 import Order from '@/pages/Order';
 import OrderLayout from '@/pages/OrderLayout';
 import Pay from '@/pages/Pay';
+import Success from '@/pages/Pay/Success';
 import SelectPay from '@/pages/SelectPay';
-<<<<<<< HEAD
 import { QueryClient, QueryClientProvider } from '@tanstack/react-query';
 import { Route, Routes } from 'react-router-dom';
 import './App.css';
 import MSWInit from './components/common/MSWInit';
-=======
-import Success from '@/pages/Pay/Success';
-import { Route, Routes } from 'react-router-dom';
-import './App.css';
-import { QueryClient, QueryClientProvider } from '@tanstack/react-query';
 import PayLoading from './pages/Pay/PayLoading';
->>>>>>> 46a13beb
 
 const queryClient = new QueryClient();
 
