import { http, HttpResponse } from 'msw';
import { userRole } from './dummies/user';

import { Response } from '@/types/apiResponse';
import {
  CategorySalesRatioType,
  OrderSalesRatioType,
  PaymentSalesRatioType,
} from '@/types/statistics';
import MENU_LIST from './dummies/menu';
import {
  DUMMY_CATEGORY_SALES_BY_YEAR_2024,
  DUMMY_ORDER_TYPES_BY_YEAR_2024,
  DUMMY_PAYMENTS_BY_YEAR_2024,
  DUMMY_SALES_BY_MONTH_2024_05,
  DUMMY_SALES_BY_MONTH_2025_08,
  DUMMY_SALES_BY_YEAR_2024,
  DUMMY_SALES_BY_YEAR_2025,
} from './dummies/statistics';
<<<<<<< HEAD
=======
import MENU_LIST from './dummies/menu';
import { CATEGORY_LIST } from './dummies/category';
import { OPTION_LIST } from './dummies/option';

>>>>>>> 10842e3e
const baseUrl = import.meta.env.VITE_PUBLIC_API_URL;

export const handlers = [
  http.get(`${baseUrl}/sales`, ({ request }) => {
    const url = new URL(request.url);
    const month = url.searchParams.get('month');
    const year = url.searchParams.get('year');
    console.log('month:', month, typeof month);
    console.log('year:', year, typeof year);
    if (month) {
      if (month === '5') {
        console.log('DUMMY_SALES_BY_MONTH_2024_05');
        return HttpResponse.json({ data: DUMMY_SALES_BY_MONTH_2024_05 });
      } else {
        console.log('DUMMY_SALES_BY_MONTH_2025_08');
        return HttpResponse.json({ data: DUMMY_SALES_BY_MONTH_2025_08 });
      }
    }
    if (year) {
      if (year === '2024') {
        console.log('DUMMY_SALES_BY_YEAR_2024');
        return HttpResponse.json({ data: DUMMY_SALES_BY_YEAR_2024 });
      } else if (year === '2025') {
        console.log('DUMMY_SALES_BY_YEAR_2025');
        return HttpResponse.json({ data: DUMMY_SALES_BY_YEAR_2025 });
      }
    }
    return HttpResponse.json({ data: DUMMY_SALES_BY_YEAR_2024 });
  }),

  http.get(`${baseUrl}/menus`, () => {
    return HttpResponse.json(MENU_LIST);
  }),

  http.get(`${baseUrl}/option`, () => {
    return HttpResponse.json(OPTION_LIST);
  }),

  http.get(`${baseUrl}/accounts/role`, () => {
    return HttpResponse.json(userRole);
  }),

<<<<<<< HEAD
  http.get(`${baseUrl}/sales/by_payment?year=2024`, () => {
    const responseData: Response<PaymentSalesRatioType[]> = {
      success: true,
      data: DUMMY_PAYMENTS_BY_YEAR_2024,
      timestamp: new Date().toISOString(),
    };
    return HttpResponse.json(responseData);
  }),

  http.get(`${baseUrl}/sales/by_order_type?year=2024`, () => {
    const responseData: Response<OrderSalesRatioType[]> = {
      success: true,
      data: DUMMY_ORDER_TYPES_BY_YEAR_2024,
      timestamp: new Date().toISOString(),
    };
    return HttpResponse.json(responseData);
  }),

  http.get(`${baseUrl}/sales/by_category?year=2024`, () => {
    const responseData: Response<CategorySalesRatioType[]> = {
      success: true,
      data: DUMMY_CATEGORY_SALES_BY_YEAR_2024,
      timestamp: new Date().toISOString(),
    };
    return HttpResponse.json(responseData);
=======
  http.get(`${baseUrl}/category?pageable:pageable`, () => {
    return HttpResponse.json(CATEGORY_LIST);
>>>>>>> 10842e3e
  }),
];<|MERGE_RESOLUTION|>--- conflicted
+++ resolved
@@ -1,29 +1,13 @@
 import { http, HttpResponse } from 'msw';
 import { userRole } from './dummies/user';
 
-import { Response } from '@/types/apiResponse';
-import {
-  CategorySalesRatioType,
-  OrderSalesRatioType,
-  PaymentSalesRatioType,
-} from '@/types/statistics';
 import MENU_LIST from './dummies/menu';
 import {
-  DUMMY_CATEGORY_SALES_BY_YEAR_2024,
-  DUMMY_ORDER_TYPES_BY_YEAR_2024,
-  DUMMY_PAYMENTS_BY_YEAR_2024,
   DUMMY_SALES_BY_MONTH_2024_05,
   DUMMY_SALES_BY_MONTH_2025_08,
   DUMMY_SALES_BY_YEAR_2024,
   DUMMY_SALES_BY_YEAR_2025,
 } from './dummies/statistics';
-<<<<<<< HEAD
-=======
-import MENU_LIST from './dummies/menu';
-import { CATEGORY_LIST } from './dummies/category';
-import { OPTION_LIST } from './dummies/option';
-
->>>>>>> 10842e3e
 const baseUrl = import.meta.env.VITE_PUBLIC_API_URL;
 
 export const handlers = [
@@ -65,36 +49,4 @@
   http.get(`${baseUrl}/accounts/role`, () => {
     return HttpResponse.json(userRole);
   }),
-
-<<<<<<< HEAD
-  http.get(`${baseUrl}/sales/by_payment?year=2024`, () => {
-    const responseData: Response<PaymentSalesRatioType[]> = {
-      success: true,
-      data: DUMMY_PAYMENTS_BY_YEAR_2024,
-      timestamp: new Date().toISOString(),
-    };
-    return HttpResponse.json(responseData);
-  }),
-
-  http.get(`${baseUrl}/sales/by_order_type?year=2024`, () => {
-    const responseData: Response<OrderSalesRatioType[]> = {
-      success: true,
-      data: DUMMY_ORDER_TYPES_BY_YEAR_2024,
-      timestamp: new Date().toISOString(),
-    };
-    return HttpResponse.json(responseData);
-  }),
-
-  http.get(`${baseUrl}/sales/by_category?year=2024`, () => {
-    const responseData: Response<CategorySalesRatioType[]> = {
-      success: true,
-      data: DUMMY_CATEGORY_SALES_BY_YEAR_2024,
-      timestamp: new Date().toISOString(),
-    };
-    return HttpResponse.json(responseData);
-=======
-  http.get(`${baseUrl}/category?pageable:pageable`, () => {
-    return HttpResponse.json(CATEGORY_LIST);
->>>>>>> 10842e3e
-  }),
 ];