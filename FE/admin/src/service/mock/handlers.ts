import { http, HttpResponse } from 'msw';
<<<<<<< HEAD
import { userRole } from './dummies/user';
const baseUrl = import.meta.env.VITE_PUBLIC_API_URL;
export const handlers = [
  http.get(`${baseUrl}/accounts/role`, () => {
    return HttpResponse.json(userRole);
=======
import MENU_LIST from '@/service/mock/dummies/menu';

import {
  DUMMY_SALES_BY_MONTH_2024_05,
  DUMMY_SALES_BY_MONTH_2025_08,
  DUMMY_SALES_BY_YEAR_2024,
  DUMMY_SALES_BY_YEAR_2025,
} from './dummies/statistics';
const baseUrl = import.meta.env.VITE_PUBLIC_API_URL;

export const handlers = [
  http.get(`${baseUrl}/sales`, ({ request }) => {
    const url = new URL(request.url);
    const month = url.searchParams.get('month');
    const year = url.searchParams.get('year');
    console.log('month:', month, typeof month);
    console.log('year:', year, typeof year);
    if (month) {
      if (month === '5') {
        console.log('DUMMY_SALES_BY_MONTH_2024_05');
        return HttpResponse.json({ data: DUMMY_SALES_BY_MONTH_2024_05 });
      } else {
        console.log('DUMMY_SALES_BY_MONTH_2025_08');
        return HttpResponse.json({ data: DUMMY_SALES_BY_MONTH_2025_08 });
      }
    }
    if (year) {
      if (year === '2024') {
        console.log('DUMMY_SALES_BY_YEAR_2024');
        return HttpResponse.json({ data: DUMMY_SALES_BY_YEAR_2024 });
      } else if (year === '2025') {
        console.log('DUMMY_SALES_BY_YEAR_2025');
        return HttpResponse.json({ data: DUMMY_SALES_BY_YEAR_2025 });
      }
    }
    return HttpResponse.json({ data: DUMMY_SALES_BY_YEAR_2024 });
  }),

  http.get(baseUrl + '/menus', () => {
    return HttpResponse.json(MENU_LIST);
>>>>>>> 331b6996
  }),
];<|MERGE_RESOLUTION|>--- conflicted
+++ resolved
@@ -1,12 +1,5 @@
 import { http, HttpResponse } from 'msw';
-<<<<<<< HEAD
 import { userRole } from './dummies/user';
-const baseUrl = import.meta.env.VITE_PUBLIC_API_URL;
-export const handlers = [
-  http.get(`${baseUrl}/accounts/role`, () => {
-    return HttpResponse.json(userRole);
-=======
-import MENU_LIST from '@/service/mock/dummies/menu';
 
 import {
   DUMMY_SALES_BY_MONTH_2024_05,
@@ -14,6 +7,7 @@
   DUMMY_SALES_BY_YEAR_2024,
   DUMMY_SALES_BY_YEAR_2025,
 } from './dummies/statistics';
+import MENU_LIST from './dummies/menu';
 const baseUrl = import.meta.env.VITE_PUBLIC_API_URL;
 
 export const handlers = [
@@ -46,6 +40,8 @@
 
   http.get(baseUrl + '/menus', () => {
     return HttpResponse.json(MENU_LIST);
->>>>>>> 331b6996
+  }),
+  http.get(`${baseUrl}/accounts/role`, () => {
+    return HttpResponse.json(userRole);
   }),
 ];