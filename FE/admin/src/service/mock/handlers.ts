import { http, HttpResponse } from 'msw';
import { userRole } from './dummies/user';

import { DUMMY_ACCOUNT_LIST } from '@/datas/Account';
import { AccountType } from '@/types/account';
import { PaginationResponse, Response } from '@/types/apiResponse';
import {
  CategorySalesRatioType,
  DailySalesStatisticsType,
  OrderSalesRatioType,
  PaymentSalesRatioType,
} from '@/types/statistics';
import { CATEGORY_LIST } from './dummies/category';
import MENU_LIST from './dummies/menu';
import { OPTION_LIST } from './dummies/option';
import {
  DUMMY_CATEGORY_SALES_BY_YEAR_2024,
  DUMMY_DAILY_SALES,
  DUMMY_ORDER_TYPES_BY_YEAR_2024,
  DUMMY_PAYMENTS_BY_YEAR_2024,
  DUMMY_SALES_BY_MONTH_2024_05,
  DUMMY_SALES_BY_MONTH_2025_08,
  DUMMY_SALES_BY_YEAR_2024,
  DUMMY_SALES_BY_YEAR_2025,
} from './dummies/statistics';

const baseUrl = import.meta.env.VITE_PUBLIC_API_URL;

export const handlers = [
  http.get(`${baseUrl}/sales`, ({ request }) => {
    const url = new URL(request.url);
    const month = url.searchParams.get('month');
    const year = url.searchParams.get('year');
    console.log('month:', month, typeof month);
    console.log('year:', year, typeof year);
    if (month) {
      if (month === '5') {
        console.log('DUMMY_SALES_BY_MONTH_2024_05');
        return HttpResponse.json({ data: DUMMY_SALES_BY_MONTH_2024_05 });
      } else {
        console.log('DUMMY_SALES_BY_MONTH_2025_08');
        return HttpResponse.json({ data: DUMMY_SALES_BY_MONTH_2025_08 });
      }
    }
    if (year) {
      if (year === '2024') {
        console.log('DUMMY_SALES_BY_YEAR_2024');
        return HttpResponse.json({ data: DUMMY_SALES_BY_YEAR_2024 });
      } else if (year === '2025') {
        console.log('DUMMY_SALES_BY_YEAR_2025');
        return HttpResponse.json({ data: DUMMY_SALES_BY_YEAR_2025 });
      }
    }
    return HttpResponse.json({ data: DUMMY_SALES_BY_YEAR_2024 });
  }),

  http.get(`${baseUrl}/menus`, () => {
    return HttpResponse.json(MENU_LIST);
  }),

  http.get(`${baseUrl}/option`, () => {
    return HttpResponse.json(OPTION_LIST);
  }),

  http.get(`${baseUrl}/accounts/role`, () => {
    return HttpResponse.json(userRole);
  }),

  http.get(`${baseUrl}/sales/by_payment?year=2024`, () => {
    const responseData: Response<PaymentSalesRatioType[]> = {
      success: true,
      data: DUMMY_PAYMENTS_BY_YEAR_2024,
      timestamp: new Date().toISOString(),
    };
    return HttpResponse.json(responseData);
  }),

  http.get(`${baseUrl}/sales/by_order_type?year=2024`, () => {
    const responseData: Response<OrderSalesRatioType[]> = {
      success: true,
      data: DUMMY_ORDER_TYPES_BY_YEAR_2024,
      timestamp: new Date().toISOString(),
    };
    return HttpResponse.json(responseData);
  }),

  http.get(`${baseUrl}/sales/by_category?year=2024`, () => {
    const responseData: Response<CategorySalesRatioType[]> = {
      success: true,
      data: DUMMY_CATEGORY_SALES_BY_YEAR_2024,
      timestamp: new Date().toISOString(),
    };
    return HttpResponse.json(responseData);
  }),

  http.get(`${baseUrl}/sales/daily`, () => {
    const responseData: Response<DailySalesStatisticsType> = {
      success: true,
      data: DUMMY_DAILY_SALES,
      timestamp: new Date().toISOString(),
    };
    return HttpResponse.json(responseData);
  }),

  http.get(`${baseUrl}/category?pageable:pageable`, () => {
    return HttpResponse.json(CATEGORY_LIST);
  }),

<<<<<<< HEAD
  http.post(`${baseUrl}/category`, () => {
    return HttpResponse.json({
      success: true,
      data: {},
      timestamp: new Date().toISOString(),
    });
=======
  http.get(`${baseUrl}/account?pageable=1`, () => {
    const response: Response<PaginationResponse<AccountType>> = {
      success: true,
      data: {
        content: DUMMY_ACCOUNT_LIST.accounts,
        pageNumber: 1,
        totalPages: 1,
        totalElements: 1,
        pageSize: 1,
        first: true,
        last: true,
      },
      timestamp: new Date().toISOString(),
    };
    return HttpResponse.json(response);
>>>>>>> 7e61a46e
  }),
];<|MERGE_RESOLUTION|>--- conflicted
+++ resolved
@@ -106,14 +106,6 @@
     return HttpResponse.json(CATEGORY_LIST);
   }),
 
-<<<<<<< HEAD
-  http.post(`${baseUrl}/category`, () => {
-    return HttpResponse.json({
-      success: true,
-      data: {},
-      timestamp: new Date().toISOString(),
-    });
-=======
   http.get(`${baseUrl}/account?pageable=1`, () => {
     const response: Response<PaginationResponse<AccountType>> = {
       success: true,
@@ -129,6 +121,13 @@
       timestamp: new Date().toISOString(),
     };
     return HttpResponse.json(response);
->>>>>>> 7e61a46e
+  }),
+
+  http.post(`${baseUrl}/category`, () => {
+    return HttpResponse.json({
+      success: true,
+      data: {},
+      timestamp: new Date().toISOString(),
+    });
   }),
 ];