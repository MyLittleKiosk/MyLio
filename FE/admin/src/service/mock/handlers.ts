import { http, HttpResponse } from 'msw';
<<<<<<< HEAD
import MENU_LIST from '@/service/mock/dummies/menu';

const baseUrl = import.meta.env.VITE_PUBLIC_API_URL;

export const handlers = [
  http.get(baseUrl + '/menus', () => {
    return HttpResponse.json(MENU_LIST);
=======
import {
  DUMMY_SALES_BY_MONTH_2024_05,
  DUMMY_SALES_BY_MONTH_2025_08,
  DUMMY_SALES_BY_YEAR_2024,
  DUMMY_SALES_BY_YEAR_2025,
} from './dummies/statistics';
const baseUrl = import.meta.env.VITE_PUBLIC_API_URL;

export const handlers = [
  http.get(`${baseUrl}/sales`, ({ request }) => {
    const url = new URL(request.url);
    const month = url.searchParams.get('month');
    const year = url.searchParams.get('year');
    console.log('month:', month, typeof month);
    console.log('year:', year, typeof year);
    if (month) {
      if (month === '5') {
        console.log('DUMMY_SALES_BY_MONTH_2024_05');
        return HttpResponse.json({ data: DUMMY_SALES_BY_MONTH_2024_05 });
      } else {
        console.log('DUMMY_SALES_BY_MONTH_2025_08');
        return HttpResponse.json({ data: DUMMY_SALES_BY_MONTH_2025_08 });
      }
    }
    if (year) {
      if (year === '2024') {
        console.log('DUMMY_SALES_BY_YEAR_2024');
        return HttpResponse.json({ data: DUMMY_SALES_BY_YEAR_2024 });
      } else if (year === '2025') {
        console.log('DUMMY_SALES_BY_YEAR_2025');
        return HttpResponse.json({ data: DUMMY_SALES_BY_YEAR_2025 });
      }
    }
    return HttpResponse.json({ data: DUMMY_SALES_BY_YEAR_2024 });
>>>>>>> 7aced12b
  }),
];<|MERGE_RESOLUTION|>--- conflicted
+++ resolved
@@ -1,13 +1,6 @@
 import { http, HttpResponse } from 'msw';
-<<<<<<< HEAD
 import MENU_LIST from '@/service/mock/dummies/menu';
 
-const baseUrl = import.meta.env.VITE_PUBLIC_API_URL;
-
-export const handlers = [
-  http.get(baseUrl + '/menus', () => {
-    return HttpResponse.json(MENU_LIST);
-=======
 import {
   DUMMY_SALES_BY_MONTH_2024_05,
   DUMMY_SALES_BY_MONTH_2025_08,
@@ -42,6 +35,9 @@
       }
     }
     return HttpResponse.json({ data: DUMMY_SALES_BY_YEAR_2024 });
->>>>>>> 7aced12b
+  }),
+
+  http.get(baseUrl + '/menus', () => {
+    return HttpResponse.json(MENU_LIST);
   }),
 ];