<<<<<<< HEAD
import { getOrders } from '@/service/apis/orders';
import { useSuspenseQuery } from '@tanstack/react-query';
=======
import { getOrderDetail, getOrders } from '@/service/apis/orders';
import { useQuery } from '@tanstack/react-query';
>>>>>>> 46762592

export function useGetOrders(
  startDate?: string,
  endDate?: string,
  page?: number
) {
  const query = useSuspenseQuery({
    queryKey: ['orders', startDate, endDate, page],
    queryFn: () => getOrders(startDate, endDate, page),
    refetchOnWindowFocus: false,
    // placeholderData: (previousData) => previousData,
  });

  const pageInfo = {
    first: query.data?.data.first,
    last: query.data?.data.last,
    pageNumber: query.data?.data.pageNumber,
    pageSize: query.data?.data.pageSize,
    totalElements: query.data?.data.totalElements,
    totalPages: query.data?.data.totalPages,
  };

  return {
    data: query.data?.data.content,
    isLoading: query.isLoading,
    isError: query.isError,
    pageInfo,
  };
}

export function useGetOrderDetail(orderId: string) {
  const query = useQuery({
    queryKey: ['orderDetail', orderId],
    queryFn: () => getOrderDetail(orderId),
    refetchOnWindowFocus: false,
    enabled: !!orderId,
  });

  return {
    data: query.data?.data,
    isLoading: query.isLoading,
    isError: query.isError,
  };
}<|MERGE_RESOLUTION|>--- conflicted
+++ resolved
@@ -1,10 +1,6 @@
-<<<<<<< HEAD
-import { getOrders } from '@/service/apis/orders';
+import { getOrderDetail, getOrders } from '@/service/apis/orders';
 import { useSuspenseQuery } from '@tanstack/react-query';
-=======
-import { getOrderDetail, getOrders } from '@/service/apis/orders';
 import { useQuery } from '@tanstack/react-query';
->>>>>>> 46762592
 
 export function useGetOrders(
   startDate?: string,
