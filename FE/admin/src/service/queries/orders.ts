--- conflicted
+++ resolved
@@ -1,10 +1,5 @@
 import { getOrderDetail, getOrders } from '@/service/apis/orders';
-<<<<<<< HEAD
-import { useSuspenseQuery } from '@tanstack/react-query';
-import { useQuery } from '@tanstack/react-query';
-=======
 import { useSuspenseQuery, useQuery } from '@tanstack/react-query';
->>>>>>> f6436883
 
 export function useGetOrders(
   startDate?: string,
