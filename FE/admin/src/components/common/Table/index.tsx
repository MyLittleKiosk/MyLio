--- conflicted
+++ resolved
@@ -66,14 +66,9 @@
         );
       case 'price':
       case 'orderPrice':
-<<<<<<< HEAD
       case 'totalPrice':
         return formatMoney(Number(row[column.accessor as keyof T]));
-      case 'status':
-=======
-        return `₩${String(row[column.accessor as keyof T]).toLocaleString()}`;
       case 'isActivate':
->>>>>>> 7681922e
         return (
           <div
             className={`ms-2 w-3 h-3 rounded-full ${
