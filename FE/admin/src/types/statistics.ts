--- conflicted
+++ resolved
@@ -1,35 +1,24 @@
 export type SalesTrendType = {
   type: number;
   sales: number;
-<<<<<<< HEAD
 };
 
-type DailySalesStatisticsType = {
+export type DailySalesStatisticsType = {
   totalSales: number;
   totalOrders: number;
 };
 
-type PaymentSalesRatioType = {
+export type PaymentSalesRatioType = {
   paymentName: string;
   ratio: number;
 };
 
-type OrderSalesRatioType = {
+export type OrderSalesRatioType = {
   orderTypeName: string;
   ratio: number;
 };
 
-type CategorySalesRatioType = {
+export type CategorySalesRatioType = {
   categoryName: string;
   ratio: number;
-};
-
-export type {
-  CategorySalesRatioType,
-  DailySalesStatisticsType,
-  OrderSalesRatioType,
-  PaymentSalesRatioType,
-  SalesTrendType,
-=======
->>>>>>> 18a3dab2
 };